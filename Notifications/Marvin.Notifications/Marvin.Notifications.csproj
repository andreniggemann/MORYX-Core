--- conflicted
+++ resolved
@@ -21,11 +21,7 @@
     <DefineConstants>DEBUG;TRACE</DefineConstants>
     <ErrorReport>prompt</ErrorReport>
     <WarningLevel>4</WarningLevel>
-<<<<<<< HEAD
     <DocumentationFile>bin\Debug\Marvin.Notifications.XML</DocumentationFile>
-=======
-    <DocumentationFile>..\..\Build\ServiceRuntime\Bundles\Marvin.Notifications.XML</DocumentationFile>
->>>>>>> d0093c0d
   </PropertyGroup>
   <PropertyGroup Condition=" '$(Configuration)|$(Platform)' == 'Release|AnyCPU' ">
     <DebugType>pdbonly</DebugType>
@@ -41,7 +37,6 @@
       <HintPath>..\..\packages\Marvin.3.0.0-dev000964\lib\net461\Marvin.dll</HintPath>
       <Private>True</Private>
     </Reference>
-<<<<<<< HEAD
     <Reference Include="Marvin.Runtime, Version=3.0.0.964, Culture=neutral, processorArchitecture=MSIL">
       <HintPath>..\..\packages\Marvin.Runtime.3.0.0-dev000964\lib\net461\Marvin.Runtime.dll</HintPath>
       <Private>True</Private>
@@ -53,23 +48,14 @@
     <Reference Include="Newtonsoft.Json, Version=11.0.0.0, Culture=neutral, PublicKeyToken=30ad4fe6b2a6aeed, processorArchitecture=MSIL">
       <HintPath>..\..\packages\Newtonsoft.Json.11.0.2\lib\net45\Newtonsoft.Json.dll</HintPath>
       <Private>True</Private>
-=======
-    <Reference Include="Marvin.Runtime.Base">
-      <HintPath>..\..\Build\ServiceRuntime\Core\Marvin.Runtime.Base.dll</HintPath>
-      <Private>False</Private>
->>>>>>> d0093c0d
     </Reference>
     <Reference Include="System" />
     <Reference Include="System.Core" />
   </ItemGroup>
   <ItemGroup>
-<<<<<<< HEAD
     <Compile Include="..\..\GlobalAssemblyInfo.cs">
       <Link>Properties\GlobalAssemblyInfo.cs</Link>
     </Compile>
-    <Compile Include="Adapter\INotificationContext.cs" />
-=======
->>>>>>> d0093c0d
     <Compile Include="Adapter\NotificationAdapter.cs" />
     <Compile Include="NotificationExtensions.cs" />
     <Compile Include="Notification\INotification.cs" />
