﻿using System;
using System.Collections.Generic;
<<<<<<< HEAD
using Marvin.Runtime.Modules;
=======
using System.Diagnostics;
using System.Linq;
using Marvin.Runtime.Base;
>>>>>>> d0093c0d

namespace Marvin.Notifications
{
    /// <summary>
<<<<<<< HEAD
    /// Default implementation of the <see cref="INotificationSource"/> facade
    /// </summary>
    public class NotificationSourceFacade : FacadeBase, INotificationSource
=======
    /// Facade implementation which uses the <see cref="INotificationSourceAdapter"/> to
    /// provide the facade api <see cref="INotificationSource"/>
    /// </summary>
    [DebuggerDisplay("NotificationSource: {" + nameof(Name) + "}")]
    public class NotificationSourceFacade : INotificationSource, IFacadeControl
>>>>>>> d0093c0d
    {
        /// <inheritdoc />
        public string Name { get; }

<<<<<<< HEAD
        /// <summary>
        /// Creates a new named notification source facade
        /// </summary>
=======
        /// <inheritdoc />
        public bool IsActivated { get; private set; }

        /// <summary>
        /// Constructor to create a new instance of <see cref="NotificationSourceFacade"/>
        /// </summary>
        /// <param name="name"></param>
>>>>>>> d0093c0d
        public NotificationSourceFacade(string name)
        {
            Name = name;
        }

        /// <summary>
        /// The Adapter to interact with the notification senders
        /// </summary>
        public INotificationSourceAdapter NotificationAdapter { get; set; }

        /// <inheritdoc />
        public override void Activate()
        {
<<<<<<< HEAD
            base.Activate();

=======
            IsActivated = true;
>>>>>>> d0093c0d
            NotificationAdapter.Published += OnNotificationPublished;
            NotificationAdapter.Acknowledged += OnNotificationAcknowledged;
        }

        /// <inheritdoc />
        public override void Deactivate()
        {
            NotificationAdapter.Published -= OnNotificationPublished;
            NotificationAdapter.Acknowledged -= OnNotificationAcknowledged;

<<<<<<< HEAD
            base.Deactivate();
=======
            // TODO: Raise this Event when the facade was deactivated not while deactivate. Wait for Platform 3.0.
            IsActivated = false;
            Deactivated?.Invoke(this, NotificationAdapter.GetPublished().ToArray());
>>>>>>> d0093c0d
        }

        /// <inheritdoc />
        public IReadOnlyList<INotification> GetPublished()
        {
            ValidateHealthState();
            return NotificationAdapter.GetPublished();
        }

        /// <inheritdoc />
        public void Sync()
        {
            ValidateHealthState();
            NotificationAdapter.Sync();
        }

        /// <inheritdoc />
        public void Acknowledge(INotification notification)
        {
            ValidateHealthState();
            NotificationAdapter.Acknowledge(notification);
        }

        /// <inheritdoc />
        public void PublishProcessed(INotification notification)
        {
            ValidateHealthState();
            NotificationAdapter.PublishProcessed(notification);
        }

        /// <inheritdoc />
        public void AcknowledgeProcessed(INotification notification)
        {
            ValidateHealthState();
            NotificationAdapter.AcknowledgeProcessed(notification);
        }

        private void OnNotificationPublished(object sender, INotification notification)
        {
            // Add this facade to the notification to find it on restore
            var managed = (IManagedNotification) notification;
            managed.Source = Name;

            Published?.Invoke(this, notification);
        }

        private void OnNotificationAcknowledged(object sender, INotification notification)
        {
            Acknowledged?.Invoke(this, notification);
        }

        /// <inheritdoc />
        public event EventHandler<INotification> Published;

        /// <inheritdoc />
        public event EventHandler<INotification> Acknowledged;
<<<<<<< HEAD
=======

        /// <inheritdoc />
        public event EventHandler<INotification[]> Deactivated;
>>>>>>> d0093c0d
    }
}<|MERGE_RESOLUTION|>--- conflicted
+++ resolved
@@ -1,44 +1,27 @@
 ﻿using System;
 using System.Collections.Generic;
-<<<<<<< HEAD
+using System.Diagnostics;
 using Marvin.Runtime.Modules;
-=======
-using System.Diagnostics;
-using System.Linq;
-using Marvin.Runtime.Base;
->>>>>>> d0093c0d
 
 namespace Marvin.Notifications
 {
     /// <summary>
-<<<<<<< HEAD
-    /// Default implementation of the <see cref="INotificationSource"/> facade
-    /// </summary>
-    public class NotificationSourceFacade : FacadeBase, INotificationSource
-=======
     /// Facade implementation which uses the <see cref="INotificationSourceAdapter"/> to
     /// provide the facade api <see cref="INotificationSource"/>
     /// </summary>
     [DebuggerDisplay("NotificationSource: {" + nameof(Name) + "}")]
-    public class NotificationSourceFacade : INotificationSource, IFacadeControl
->>>>>>> d0093c0d
+    public class NotificationSourceFacade : FacadeBase, INotificationSource
     {
         /// <inheritdoc />
         public string Name { get; }
 
-<<<<<<< HEAD
         /// <summary>
         /// Creates a new named notification source facade
         /// </summary>
-=======
-        /// <inheritdoc />
-        public bool IsActivated { get; private set; }
-
         /// <summary>
         /// Constructor to create a new instance of <see cref="NotificationSourceFacade"/>
         /// </summary>
         /// <param name="name"></param>
->>>>>>> d0093c0d
         public NotificationSourceFacade(string name)
         {
             Name = name;
@@ -52,12 +35,8 @@
         /// <inheritdoc />
         public override void Activate()
         {
-<<<<<<< HEAD
             base.Activate();
 
-=======
-            IsActivated = true;
->>>>>>> d0093c0d
             NotificationAdapter.Published += OnNotificationPublished;
             NotificationAdapter.Acknowledged += OnNotificationAcknowledged;
         }
@@ -68,13 +47,7 @@
             NotificationAdapter.Published -= OnNotificationPublished;
             NotificationAdapter.Acknowledged -= OnNotificationAcknowledged;
 
-<<<<<<< HEAD
             base.Deactivate();
-=======
-            // TODO: Raise this Event when the facade was deactivated not while deactivate. Wait for Platform 3.0.
-            IsActivated = false;
-            Deactivated?.Invoke(this, NotificationAdapter.GetPublished().ToArray());
->>>>>>> d0093c0d
         }
 
         /// <inheritdoc />
@@ -131,11 +104,5 @@
 
         /// <inheritdoc />
         public event EventHandler<INotification> Acknowledged;
-<<<<<<< HEAD
-=======
-
-        /// <inheritdoc />
-        public event EventHandler<INotification[]> Deactivated;
->>>>>>> d0093c0d
     }
 }