name: CI

# Controls when the action will run. Triggers the workflow on push or pull request
on:
  push:
    branches: 
      - dev
      - future
    tags:
      - v[0-9]+.[0-9]+.[0-9]+ # Matches all semantic versioning tags with major, minor, patch
  pull_request:
    branches: 
      - dev
      - future

env:
  dotnet_sdk_version: '8.0.100'
  REPOSITORY_NAME: ${{ github.event.repository.name }}
  MORYX_PACKAGE_TARGET_DEV: 'https://www.myget.org/F/moryx/api/v2/package'
  MORYX_PACKAGE_TARGET_V3_DEV: 'https://www.myget.org/F/moryx/api/v3/index.json'
  MORYX_PACKAGE_TARGET_FUTURE: 'https://www.myget.org/F/moryx-future/api/v2/package'
  MORYX_PACKAGE_TARGET_V3_FUTURE: 'https://www.myget.org/F/moryx-future/api/v3/index.json'
  MORYX_PACKAGE_TARGET_RELEASE: 'https://api.nuget.org/v3/index.json'
  MORYX_PACKAGE_TARGET_V3_RELEASE: 'https://api.nuget.org/v3/index.json'

jobs:
  EnvVar:
    runs-on: ubuntu-latest
    steps:
      - run: echo ""
    outputs:
      dotnet_sdk_version: ${{ env.dotnet_sdk_version }}
      REPOSITORY_NAME: ${{ env.REPOSITORY_NAME }}
      MORYX_PACKAGE_TARGET_DEV: ${{ env.MORYX_PACKAGE_TARGET_DEV }}
      MORYX_PACKAGE_TARGET_V3_DEV: ${{ env.MORYX_PACKAGE_TARGET_V3_DEV }}
      MORYX_PACKAGE_TARGET_FUTURE: ${{ env.MORYX_PACKAGE_TARGET_FUTURE }}
      MORYX_PACKAGE_TARGET_V3_FUTURE: ${{ env.MORYX_PACKAGE_TARGET_V3_FUTURE }}
      MORYX_PACKAGE_TARGET_RELEASE: ${{ env.MORYX_PACKAGE_TARGET_RELEASE }}
      MORYX_PACKAGE_TARGET_V3_RELEASE: ${{ env.MORYX_PACKAGE_TARGET_V3_RELEASE }}

  Build:
<<<<<<< HEAD
    uses: PHOENIXCONTACT/tools/.github/workflows/build-tool.yml@release-6
=======
    needs: [EnvVar]
    uses: phoenixcontact/tools/.github/workflows/build-tool.yml@main
>>>>>>> 9128838e
    with:
      dotnet_sdk_version: ${{ needs.EnvVar.outputs.dotnet_sdk_version }}
      REPOSITORY_NAME: ${{ needs.EnvVar.outputs.REPOSITORY_NAME }}

  UnitTests:
<<<<<<< HEAD
    needs: [Build]
    uses: PHOENIXCONTACT/tools/.github/workflows/unittest-tool.yml@release-6
=======
    needs: [EnvVar, Build]
    uses: phoenixcontact/tools/.github/workflows/unittest-tool.yml@main
>>>>>>> 9128838e
    with:
      dotnet_sdk_version: ${{ needs.EnvVar.outputs.dotnet_sdk_version }}
      REPOSITORY_NAME: ${{ needs.EnvVar.outputs.REPOSITORY_NAME }}

  IntegrationTests:
<<<<<<< HEAD
    needs: [Build]
    uses: PHOENIXCONTACT/tools/.github/workflows/integrationtest-tool.yml@release-6
=======
    needs: [EnvVar, Build]
    uses: phoenixcontact/tools/.github/workflows/integrationtest-tool.yml@main
>>>>>>> 9128838e
    with:
      dotnet_sdk_version: ${{ needs.EnvVar.outputs.dotnet_sdk_version }}
      REPOSITORY_NAME: ${{ needs.EnvVar.outputs.REPOSITORY_NAME }}

  ReportGenerator:
<<<<<<< HEAD
    needs: [UnitTests, IntegrationTests]
    uses: PHOENIXCONTACT/tools/.github/workflows/reportgenerator-tool.yml@release-6
=======
    needs: [EnvVar, UnitTests, IntegrationTests]
    uses: phoenixcontact/tools/.github/workflows/reportgenerator-tool.yml@main
>>>>>>> 9128838e
    with:
      REPOSITORY_NAME: ${{ needs.EnvVar.outputs.REPOSITORY_NAME }}
               
  Publish-Test-Coverage:
<<<<<<< HEAD
    needs: [ReportGenerator]
    uses: PHOENIXCONTACT/tools/.github/workflows/publish-test-coverage-tool.yml@release-6
=======
    needs: [EnvVar, ReportGenerator]
    uses: phoenixcontact/tools/.github/workflows/publish-test-coverage-tool.yml@main
>>>>>>> 9128838e
    with:
      REPOSITORY_NAME: ${{ needs.EnvVar.outputs.REPOSITORY_NAME }}
    secrets:
      AWS_ACCESS_KEY_ID: ${{ secrets.AWS_ACCESS_KEY_ID }}
      AWS_SECRET_ACCESS_KEY: ${{ secrets.AWS_SECRET_ACCESS_KEY }}

<<<<<<< HEAD
  Documentation:
    needs: [UnitTests]
    uses: PHOENIXCONTACT/tools/.github/workflows/documentation-tool.yml@release-6
    with:
      MORYX_OPTIMIZE_CODE: "false"
      MORYX_BUILD_CONFIG: "Release"
      MORYX_BUILDNUMBER: ${{github.run_number}}
      dotnet_sdk_version: '7.x'
      DOTNET_SKIP_FIRST_TIME_EXPERIENCE: true
      REPOSITORY_NAME: ${{ github.event.repository.name }}

  Publish:
    needs: [UnitTests]
    uses: PHOENIXCONTACT/tools/.github/workflows/publish-tool.yml@release-6
=======
  # currently not working
  # Documentation:
  #   needs: [EnvVar, UnitTests]
  #   uses: phoenixcontact/tools/.github/workflows/documentation-tool.yml@main
  #   with:
  #     REPOSITORY_NAME: ${{ needs.EnvVar.outputs.REPOSITORY_NAME }}

  Publish:
    needs: [EnvVar, UnitTests]
    uses: phoenixcontact/tools/.github/workflows/publish-tool.yml@main
>>>>>>> 9128838e
    with:
      dotnet_sdk_version: ${{ needs.EnvVar.outputs.dotnet_sdk_version }}
      REPOSITORY_NAME: ${{ needs.EnvVar.outputs.REPOSITORY_NAME }}
      MORYX_PACKAGE_TARGET_DEV: ${{ needs.EnvVar.outputs.MORYX_PACKAGE_TARGET_DEV }}
      MORYX_PACKAGE_TARGET_V3_DEV: ${{ needs.EnvVar.outputs.MORYX_PACKAGE_TARGET_V3_DEV }}
      MORYX_PACKAGE_TARGET_FUTURE: ${{ needs.EnvVar.outputs.MORYX_PACKAGE_TARGET_FUTURE }}
      MORYX_PACKAGE_TARGET_V3_FUTURE: ${{ needs.EnvVar.outputs.MORYX_PACKAGE_TARGET_V3_FUTURE }}
      MORYX_PACKAGE_TARGET_RELEASE: ${{ needs.EnvVar.outputs.MORYX_PACKAGE_TARGET_RELEASE }}
      MORYX_PACKAGE_TARGET_V3_RELEASE: ${{ needs.EnvVar.outputs.MORYX_PACKAGE_TARGET_V3_RELEASE }}
    secrets: 
      MYGET_TOKEN: ${{secrets.MYGET_TOKEN}}
      NUGET_TOKEN: ${{secrets.NUGET_TOKEN}}<|MERGE_RESOLUTION|>--- conflicted
+++ resolved
@@ -39,81 +39,41 @@
       MORYX_PACKAGE_TARGET_V3_RELEASE: ${{ env.MORYX_PACKAGE_TARGET_V3_RELEASE }}
 
   Build:
-<<<<<<< HEAD
-    uses: PHOENIXCONTACT/tools/.github/workflows/build-tool.yml@release-6
-=======
     needs: [EnvVar]
     uses: phoenixcontact/tools/.github/workflows/build-tool.yml@main
->>>>>>> 9128838e
     with:
       dotnet_sdk_version: ${{ needs.EnvVar.outputs.dotnet_sdk_version }}
       REPOSITORY_NAME: ${{ needs.EnvVar.outputs.REPOSITORY_NAME }}
 
   UnitTests:
-<<<<<<< HEAD
-    needs: [Build]
-    uses: PHOENIXCONTACT/tools/.github/workflows/unittest-tool.yml@release-6
-=======
     needs: [EnvVar, Build]
     uses: phoenixcontact/tools/.github/workflows/unittest-tool.yml@main
->>>>>>> 9128838e
     with:
       dotnet_sdk_version: ${{ needs.EnvVar.outputs.dotnet_sdk_version }}
       REPOSITORY_NAME: ${{ needs.EnvVar.outputs.REPOSITORY_NAME }}
 
   IntegrationTests:
-<<<<<<< HEAD
-    needs: [Build]
-    uses: PHOENIXCONTACT/tools/.github/workflows/integrationtest-tool.yml@release-6
-=======
     needs: [EnvVar, Build]
     uses: phoenixcontact/tools/.github/workflows/integrationtest-tool.yml@main
->>>>>>> 9128838e
     with:
       dotnet_sdk_version: ${{ needs.EnvVar.outputs.dotnet_sdk_version }}
       REPOSITORY_NAME: ${{ needs.EnvVar.outputs.REPOSITORY_NAME }}
 
   ReportGenerator:
-<<<<<<< HEAD
-    needs: [UnitTests, IntegrationTests]
-    uses: PHOENIXCONTACT/tools/.github/workflows/reportgenerator-tool.yml@release-6
-=======
     needs: [EnvVar, UnitTests, IntegrationTests]
     uses: phoenixcontact/tools/.github/workflows/reportgenerator-tool.yml@main
->>>>>>> 9128838e
     with:
       REPOSITORY_NAME: ${{ needs.EnvVar.outputs.REPOSITORY_NAME }}
                
   Publish-Test-Coverage:
-<<<<<<< HEAD
-    needs: [ReportGenerator]
-    uses: PHOENIXCONTACT/tools/.github/workflows/publish-test-coverage-tool.yml@release-6
-=======
     needs: [EnvVar, ReportGenerator]
     uses: phoenixcontact/tools/.github/workflows/publish-test-coverage-tool.yml@main
->>>>>>> 9128838e
     with:
       REPOSITORY_NAME: ${{ needs.EnvVar.outputs.REPOSITORY_NAME }}
     secrets:
       AWS_ACCESS_KEY_ID: ${{ secrets.AWS_ACCESS_KEY_ID }}
       AWS_SECRET_ACCESS_KEY: ${{ secrets.AWS_SECRET_ACCESS_KEY }}
 
-<<<<<<< HEAD
-  Documentation:
-    needs: [UnitTests]
-    uses: PHOENIXCONTACT/tools/.github/workflows/documentation-tool.yml@release-6
-    with:
-      MORYX_OPTIMIZE_CODE: "false"
-      MORYX_BUILD_CONFIG: "Release"
-      MORYX_BUILDNUMBER: ${{github.run_number}}
-      dotnet_sdk_version: '7.x'
-      DOTNET_SKIP_FIRST_TIME_EXPERIENCE: true
-      REPOSITORY_NAME: ${{ github.event.repository.name }}
-
-  Publish:
-    needs: [UnitTests]
-    uses: PHOENIXCONTACT/tools/.github/workflows/publish-tool.yml@release-6
-=======
   # currently not working
   # Documentation:
   #   needs: [EnvVar, UnitTests]
@@ -124,7 +84,6 @@
   Publish:
     needs: [EnvVar, UnitTests]
     uses: phoenixcontact/tools/.github/workflows/publish-tool.yml@main
->>>>>>> 9128838e
     with:
       dotnet_sdk_version: ${{ needs.EnvVar.outputs.dotnet_sdk_version }}
       REPOSITORY_NAME: ${{ needs.EnvVar.outputs.REPOSITORY_NAME }}
