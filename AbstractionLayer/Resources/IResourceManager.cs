﻿using System.Collections.Generic;
using Marvin.AbstractionLayer.Resources;
using Marvin.Modules;

namespace Marvin.AbstractionLayer.Resources
{
    /// <summary>
    /// Major component managing the resource graph
    /// </summary>
<<<<<<< HEAD
    public interface IResourceManager : IInitializablePlugin, IResourceManagement, IResourceCreator
=======
    public interface IResourceManager : IInitializableModulePlugin, IResourceManagement
>>>>>>> c4204d30
    {
        /// <summary>
        /// Create a new resource instance but DO NOT save it
        /// </summary>
        Resource Create(string type);

        /// <summary>
        /// Get the resource with this id
        /// </summary>
        Resource Get(long id);

        /// <summary>
        /// Returns all resources without a parent
        /// </summary>
        IReadOnlyList<Resource> GetRoots();

        /// <summary>
        /// Executes the intializer on this creator
        /// </summary>
        void ExecuteInitializer(IResourceInitializer initializer);

        /// <summary>
        /// Write changes on this object to the database
        /// </summary>
        /// <param name="resource"></param>
        void Save(Resource resource);

        /// <summary>
        /// Start the resource with this id
        /// </summary>
        bool Start(Resource resource);

        /// <summary>
        /// Stop the execution of the resource. It will no lange handle incoming messages
        /// </summary>
        bool Stop(Resource resource);
    }
}<|MERGE_RESOLUTION|>--- conflicted
+++ resolved
@@ -7,11 +7,7 @@
     /// <summary>
     /// Major component managing the resource graph
     /// </summary>
-<<<<<<< HEAD
     public interface IResourceManager : IInitializablePlugin, IResourceManagement, IResourceCreator
-=======
-    public interface IResourceManager : IInitializableModulePlugin, IResourceManagement
->>>>>>> c4204d30
     {
         /// <summary>
         /// Create a new resource instance but DO NOT save it
