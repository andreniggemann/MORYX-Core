<?xml version="1.0" encoding="utf-8"?>
<Project>

  <PropertyGroup>
    <MoryxCoreVersion>4.0.0-future.375</MoryxCoreVersion>
    <MoryxClientFrameworkVersion>4.0.0-future.116</MoryxClientFrameworkVersion>
    <MoryxMaintenanceWebVersion>4.0.0-future.86</MoryxMaintenanceWebVersion>
  </PropertyGroup>

  <Import Project=".build\Common.props" Condition="'$(CreatePackage)' == 'true'" />

  <!-- Package refereces for all projects if CreatePackage=true -->
  <ItemGroup Condition="'$(CreatePackage)' == 'true'">
    <PackageReference Include="Microsoft.SourceLink.GitHub" Version="1.0.0" PrivateAssets="All" />
  </ItemGroup>

  <!-- Package versions for package references across all projects -->
  <ItemGroup>
    <!--3rd party dependencies-->
<<<<<<< HEAD
    <PackageReference Update="Caliburn.Micro" Version="4.0.173" />
    <PackageReference Update="Microsoft.NET.Test.Sdk" Version="16.8.0" />
=======
    <PackageReference Update="Caliburn.Micro" Version="3.2.0" />
    <PackageReference Update="Microsoft.NET.Test.Sdk" Version="16.11.0" />
>>>>>>> b362c47d
    <PackageReference Update="Moq" Version="4.16.1" />
    <PackageReference Update="NUnit" Version="3.13.2" />
    <PackageReference Update="NUnit3TestAdapter" Version="4.1.0" />

    <PackageReference Update="Microsoft.EntityFrameworkCore" Version="3.1.0" />
    <PackageReference Update="Microsoft.EntityFrameworkCore.Design" Version="3.1.0" />
    <PackageReference Update="Microsoft.EntityFrameworkCore.Proxies" Version="3.1.0" />
    <PackageReference Update="Microsoft.EntityFrameworkCore.Relational" Version="3.1.0" />
    <PackageReference Update="Microsoft.Extensions.Configuration.Json" Version="5.0.0" />

    <!--Platform dependencies-->
    <PackageReference Update="Moryx" Version="$(MoryxCoreVersion)" />
    <PackageReference Update="Moryx.Container" Version="$(MoryxCoreVersion)" />
    <PackageReference Update="Moryx.Tools.Wcf" Version="$(MoryxCoreVersion)" />
    <PackageReference Update="Moryx.Model.PostgreSQL" Version="$(MoryxCoreVersion)" />
    <PackageReference Update="Moryx.Model.InMemory" Version="$(MoryxCoreVersion)" />
    <PackageReference Update="Moryx.TestTools.UnitTest" Version="$(MoryxCoreVersion)" />
    <PackageReference Update="Moryx.Runtime" Version="$(MoryxCoreVersion)" />
    <PackageReference Update="Moryx.Runtime.Wcf" Version="$(MoryxCoreVersion)" />
    <PackageReference Update="Moryx.Runtime.Maintenance" Version="$(MoryxCoreVersion)" />
    <PackageReference Update="Moryx.Runtime.Kernel" Version="$(MoryxCoreVersion)" />
    <PackageReference Update="Moryx.Runtime.Kestrel" Version="$(MoryxCoreVersion)" />

    <!--ClientFramework dependencies-->
    <PackageReference Update="Moryx.Controls" Version="$(MoryxClientFrameworkVersion)" />
    <PackageReference Update="Moryx.ClientFramework" Version="$(MoryxClientFrameworkVersion)" />
    <PackageReference Update="Moryx.ClientFramework.Configurator" Version="$(MoryxClientFrameworkVersion)" />
    <PackageReference Update="Moryx.ClientFramework.Kernel" Version="$(MoryxClientFrameworkVersion)" />
    <PackageReference Update="Moryx.ClientFramework.SimpleShell" Version="$(MoryxClientFrameworkVersion)" />

    <!--MaintenanceWeb dependencies-->
    <PackageReference Update="Moryx.Runtime.Maintenance.Web" Version="$(MoryxMaintenanceWebVersion)" />

  </ItemGroup>

</Project><|MERGE_RESOLUTION|>--- conflicted
+++ resolved
@@ -17,13 +17,8 @@
   <!-- Package versions for package references across all projects -->
   <ItemGroup>
     <!--3rd party dependencies-->
-<<<<<<< HEAD
     <PackageReference Update="Caliburn.Micro" Version="4.0.173" />
-    <PackageReference Update="Microsoft.NET.Test.Sdk" Version="16.8.0" />
-=======
-    <PackageReference Update="Caliburn.Micro" Version="3.2.0" />
     <PackageReference Update="Microsoft.NET.Test.Sdk" Version="16.11.0" />
->>>>>>> b362c47d
     <PackageReference Update="Moq" Version="4.16.1" />
     <PackageReference Update="NUnit" Version="3.13.2" />
     <PackageReference Update="NUnit3TestAdapter" Version="4.1.0" />
