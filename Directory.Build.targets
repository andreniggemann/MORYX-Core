<?xml version="1.0" encoding="utf-8"?>
<Project>

<<<<<<< HEAD
  <Import Project=".build\Common.props" Condition="'$(CreatePackage)' == 'true'" />

  <!-- Package refereces for all projects if CreatePackage=true -->
  <ItemGroup Condition="'$(CreatePackage)' == 'true'">
    <PackageReference Include="Microsoft.SourceLink.GitHub" Version="1.0.0" PrivateAssets="All" />
  </ItemGroup>

  <!-- Package versions for package references across all projects -->
  <ItemGroup>
    <!--3rd party dependencies-->
    <PackageReference Update="Microsoft.NET.Test.Sdk" Version="16.11.0" />
	  <PackageReference Update="Moq" Version="4.18.2" />
	  <PackageReference Update="NUnit" Version="3.13.3" />
	  <PackageReference Update="NUnit3TestAdapter" Version="4.2.1" />
    <PackageReference Update="Microsoft.Data.Sqlite" Version="6.0.0" />

    <PackageReference Update="Newtonsoft.Json" Version="12.0.3" />
    <PackageReference Update="CommandLineParser" Version="2.8.0" />

    <PackageReference Update="Microsoft.EntityFrameworkCore" Version="6.0.0" />
    <PackageReference Update="Microsoft.EntityFrameworkCore.Design" Version="6.0.0" />
    <PackageReference Update="Microsoft.EntityFrameworkCore.Proxies" Version="6.0.0" />
    <PackageReference Update="Microsoft.EntityFrameworkCore.Relational" Version="6.0.0" />
    <PackageReference Update="Microsoft.EntityFrameworkCore.InMemory" Version="6.0.0" />
    <PackageReference Update="Microsoft.EntityFrameworkCore.Sqlite" Version="6.0.0" />
    <PackageReference Update="Npgsql.EntityFrameworkCore.PostgreSQL" Version="6.0.0" />
    <PackageReference Update="Microsoft.Extensions.Configuration.Json" Version="5.0.0" />

    <PackageReference Update="Castle.Windsor" Version="5.1.1" />
    <PackageReference Update="Castle.WcfIntegrationFacility" Version="5.1.1" />
    <PackageReference Update="Castle.Windsor.Extensions.DependencyInjection" Version="5.1.1" />

    <PackageReference Update="System.ComponentModel.Annotations" Version="4.7.0" />
    <PackageReference Update="Microsoft.Extensions.Logging" Version="5.0.0" />
  </ItemGroup>
=======
    <Import Project=".build\Common.props" Condition="'$(CreatePackage)' == 'true'" />

    <!-- Package refereces for all projects if CreatePackage=true -->
    <ItemGroup Condition="'$(CreatePackage)' == 'true'">
        <PackageReference Include="Microsoft.SourceLink.GitHub" Version="1.0.0" PrivateAssets="All" />
    </ItemGroup>

    <!-- Package versions for package references across all projects -->
    <ItemGroup>
        <!--3rd party dependencies-->
        <PackageReference Update="Microsoft.NET.Test.Sdk" Version="16.11.0" />
        <PackageReference Update="Moq" Version="4.16.1" />
        <PackageReference Update="NUnit" Version="3.13.2" />
        <PackageReference Update="NUnit3TestAdapter" Version="4.1.0" />
        <PackageReference Update="Microsoft.Data.Sqlite" Version="6.0.0" />

        <PackageReference Update="Newtonsoft.Json" Version="12.0.3" />
        <PackageReference Update="CommandLineParser" Version="2.8.0" />

        <PackageReference Update="Microsoft.EntityFrameworkCore" Version="6.0.0" />
        <PackageReference Update="Microsoft.EntityFrameworkCore.Design" Version="6.0.0" />
        <PackageReference Update="Microsoft.EntityFrameworkCore.Proxies" Version="6.0.0" />
        <PackageReference Update="Microsoft.EntityFrameworkCore.Relational" Version="6.0.0" />
        <PackageReference Update="Microsoft.EntityFrameworkCore.InMemory" Version="6.0.0" />
        <PackageReference Update="Microsoft.EntityFrameworkCore.Sqlite" Version="6.0.0" />
        <PackageReference Update="Npgsql.EntityFrameworkCore.PostgreSQL" Version="6.0.0" />
        <PackageReference Update="Microsoft.Extensions.Configuration.Json" Version="6.0.0" />
        <PackageReference Update="Microsoft.Extensions.Configuration.FileExtensions" Version="6.0.0" />

        <PackageReference Update="Castle.Windsor" Version="5.1.1" />
        <PackageReference Update="Castle.WcfIntegrationFacility" Version="5.1.1" />
        <PackageReference Update="Castle.Windsor.Extensions.DependencyInjection" Version="5.1.1" />

        <PackageReference Update="System.ComponentModel.Annotations" Version="4.7.0" />
        <PackageReference Update="Microsoft.Extensions.Logging" Version="5.0.0" />
    </ItemGroup>
>>>>>>> ad6a346f

</Project><|MERGE_RESOLUTION|>--- conflicted
+++ resolved
@@ -1,13 +1,12 @@
 <?xml version="1.0" encoding="utf-8"?>
 <Project>
 
-<<<<<<< HEAD
-  <Import Project=".build\Common.props" Condition="'$(CreatePackage)' == 'true'" />
+    <Import Project=".build\Common.props" Condition="'$(CreatePackage)' == 'true'" />
 
-  <!-- Package refereces for all projects if CreatePackage=true -->
-  <ItemGroup Condition="'$(CreatePackage)' == 'true'">
-    <PackageReference Include="Microsoft.SourceLink.GitHub" Version="1.0.0" PrivateAssets="All" />
-  </ItemGroup>
+    <!-- Package refereces for all projects if CreatePackage=true -->
+    <ItemGroup Condition="'$(CreatePackage)' == 'true'">
+        <PackageReference Include="Microsoft.SourceLink.GitHub" Version="1.0.0" PrivateAssets="All" />
+    </ItemGroup>
 
   <!-- Package versions for package references across all projects -->
   <ItemGroup>
@@ -17,42 +16,6 @@
 	  <PackageReference Update="NUnit" Version="3.13.3" />
 	  <PackageReference Update="NUnit3TestAdapter" Version="4.2.1" />
     <PackageReference Update="Microsoft.Data.Sqlite" Version="6.0.0" />
-
-    <PackageReference Update="Newtonsoft.Json" Version="12.0.3" />
-    <PackageReference Update="CommandLineParser" Version="2.8.0" />
-
-    <PackageReference Update="Microsoft.EntityFrameworkCore" Version="6.0.0" />
-    <PackageReference Update="Microsoft.EntityFrameworkCore.Design" Version="6.0.0" />
-    <PackageReference Update="Microsoft.EntityFrameworkCore.Proxies" Version="6.0.0" />
-    <PackageReference Update="Microsoft.EntityFrameworkCore.Relational" Version="6.0.0" />
-    <PackageReference Update="Microsoft.EntityFrameworkCore.InMemory" Version="6.0.0" />
-    <PackageReference Update="Microsoft.EntityFrameworkCore.Sqlite" Version="6.0.0" />
-    <PackageReference Update="Npgsql.EntityFrameworkCore.PostgreSQL" Version="6.0.0" />
-    <PackageReference Update="Microsoft.Extensions.Configuration.Json" Version="5.0.0" />
-
-    <PackageReference Update="Castle.Windsor" Version="5.1.1" />
-    <PackageReference Update="Castle.WcfIntegrationFacility" Version="5.1.1" />
-    <PackageReference Update="Castle.Windsor.Extensions.DependencyInjection" Version="5.1.1" />
-
-    <PackageReference Update="System.ComponentModel.Annotations" Version="4.7.0" />
-    <PackageReference Update="Microsoft.Extensions.Logging" Version="5.0.0" />
-  </ItemGroup>
-=======
-    <Import Project=".build\Common.props" Condition="'$(CreatePackage)' == 'true'" />
-
-    <!-- Package refereces for all projects if CreatePackage=true -->
-    <ItemGroup Condition="'$(CreatePackage)' == 'true'">
-        <PackageReference Include="Microsoft.SourceLink.GitHub" Version="1.0.0" PrivateAssets="All" />
-    </ItemGroup>
-
-    <!-- Package versions for package references across all projects -->
-    <ItemGroup>
-        <!--3rd party dependencies-->
-        <PackageReference Update="Microsoft.NET.Test.Sdk" Version="16.11.0" />
-        <PackageReference Update="Moq" Version="4.16.1" />
-        <PackageReference Update="NUnit" Version="3.13.2" />
-        <PackageReference Update="NUnit3TestAdapter" Version="4.1.0" />
-        <PackageReference Update="Microsoft.Data.Sqlite" Version="6.0.0" />
 
         <PackageReference Update="Newtonsoft.Json" Version="12.0.3" />
         <PackageReference Update="CommandLineParser" Version="2.8.0" />
@@ -74,6 +37,5 @@
         <PackageReference Update="System.ComponentModel.Annotations" Version="4.7.0" />
         <PackageReference Update="Microsoft.Extensions.Logging" Version="5.0.0" />
     </ItemGroup>
->>>>>>> ad6a346f
 
 </Project>