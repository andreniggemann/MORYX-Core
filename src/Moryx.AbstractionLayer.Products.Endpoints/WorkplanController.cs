﻿// Copyright (c) 2022, Phoenix Contact GmbH & Co. KG
// Licensed under the Apache License, Version 2.0

using Microsoft.AspNetCore.Authorization;
using Microsoft.AspNetCore.Http;
using Microsoft.AspNetCore.Mvc;
<<<<<<< HEAD
using Moryx.Workplans;
=======
using Moryx.AbstractionLayer.Properties;
using Moryx.Asp.Extensions.Exception;
using Moryx.Products.Management.Modification;
using Moryx.Workflows;
>>>>>>> a718b700
using System.Collections.Generic;

namespace Moryx.AbstractionLayer.Products.Endpoints
{
    /// <summary>
    /// Definition of a REST API on the <see cref="IWorkplans"/> facade.
    /// </summary>
    [ApiController]
    [Route("api/moryx/workplans/")]
    [Produces("application/json")]
    public class WorkplanController : ControllerBase
    {
        private readonly IWorkplans _workplans;
        public WorkplanController(IWorkplans workplans)
        {
            _workplans = workplans;
        }

        [HttpGet]
        [Authorize(Policy = WorkplanPermissions.CanView)]
        public WorkplanModel[] GetAllWorkplans()
        {
            var workplans = new List<WorkplanModel>();
            foreach (var w in _workplans.LoadAllWorkplans())
                workplans.Add(ProductConverter.ConvertWorkplan(w));
            return workplans.ToArray();
        }

        [HttpPost]
        [ProducesResponseType(StatusCodes.Status400BadRequest)]
        [Authorize(Policy = WorkplanPermissions.CanEdit)]
        public ActionResult<long> SaveWorkplan(WorkplanModel model)
        {
            if (model == null)
                return BadRequest($"Model was null");
            var workplan = ProductConverter.ConvertWorkplanBack(model);
            return _workplans.SaveWorkplan(workplan);
        }

        [HttpGet]
        [ProducesResponseType(StatusCodes.Status200OK)]
        [ProducesResponseType(StatusCodes.Status400BadRequest)]
        [ProducesResponseType(StatusCodes.Status404NotFound)]
        [Route("{id}/versions")]
        [Authorize(Policy = WorkplanPermissions.CanView)]
        public ActionResult<WorkplanModel[]> GetVersions(long id)
        {
            if (id == 0)
                return BadRequest($"Workplan id was 0");
            var versions = _workplans.LoadVersions(id);
            if (versions == null)
                return NotFound(new MoryxExceptionResponse { Title =string.Format(Strings.WORKPLAN_NOT_FOUND,id) });
            var model = new List<WorkplanModel>();
            foreach (var v in versions)
            {
                model.Add(ProductConverter.ConvertWorkplan(v));
            }
            return Ok(model.ToArray());
        }

        [HttpGet]
        [ProducesResponseType(StatusCodes.Status200OK)]
        [ProducesResponseType(StatusCodes.Status400BadRequest)]
        [ProducesResponseType(StatusCodes.Status404NotFound)]
        [Route("{id}")]
        [Authorize(Policy = WorkplanPermissions.CanView)]
        public ActionResult<WorkplanModel> GetWorkplan(long id)
        {
            if (id == 0)
                return BadRequest($"Workplan id was 0");
            var workplan = _workplans.LoadWorkplan(id);
            if (workplan == null)
                return NotFound(new MoryxExceptionResponse { Title =string.Format(Strings.WORKPLAN_NOT_FOUND,id)});
            return ProductConverter.ConvertWorkplan(workplan);
        }

        [HttpDelete]
        [ProducesResponseType(StatusCodes.Status200OK)]
        [ProducesResponseType(StatusCodes.Status404NotFound)]
        [Route("{id}")]
        [Authorize(Policy = WorkplanPermissions.CanDelete)]
        public ActionResult DeleteWorkplan(long id)
        {
<<<<<<< HEAD
            if (_workplans.LoadWorkplan(id) == null)
                return NotFound();
            _workplans.DeleteWorkplan(id);
=======
            if (_workplansVersions.LoadWorkplan(id) == null)
                return NotFound(new MoryxExceptionResponse { Title = string.Format(Strings.WORKPLAN_NOT_FOUND, id) });
            _workplansVersions.DeleteWorkplan(id);
>>>>>>> a718b700
            return Ok();
        }

        [HttpPut]
        [ProducesResponseType(StatusCodes.Status400BadRequest)]
        [Route("{id}")]
        [Authorize(Policy = WorkplanPermissions.CanEdit)]
        public ActionResult<long> UpdateWorkplan(WorkplanModel model)
        {
            if(model == null)
                return BadRequest($"Workplan id was 0");
            if(_workplans.LoadWorkplan(model.Id) == null)
                return BadRequest($"Workplan with id {model.Id} does not exist");
            return _workplans.SaveWorkplan(ProductConverter.ConvertWorkplanBack(model));
        }

    }
}<|MERGE_RESOLUTION|>--- conflicted
+++ resolved
@@ -4,14 +4,9 @@
 using Microsoft.AspNetCore.Authorization;
 using Microsoft.AspNetCore.Http;
 using Microsoft.AspNetCore.Mvc;
-<<<<<<< HEAD
+using Moryx.AbstractionLayer.Properties;
+using Moryx.Asp.Extensions;
 using Moryx.Workplans;
-=======
-using Moryx.AbstractionLayer.Properties;
-using Moryx.Asp.Extensions.Exception;
-using Moryx.Products.Management.Modification;
-using Moryx.Workflows;
->>>>>>> a718b700
 using System.Collections.Generic;
 
 namespace Moryx.AbstractionLayer.Products.Endpoints
@@ -95,15 +90,9 @@
         [Authorize(Policy = WorkplanPermissions.CanDelete)]
         public ActionResult DeleteWorkplan(long id)
         {
-<<<<<<< HEAD
             if (_workplans.LoadWorkplan(id) == null)
                 return NotFound();
             _workplans.DeleteWorkplan(id);
-=======
-            if (_workplansVersions.LoadWorkplan(id) == null)
-                return NotFound(new MoryxExceptionResponse { Title = string.Format(Strings.WORKPLAN_NOT_FOUND, id) });
-            _workplansVersions.DeleteWorkplan(id);
->>>>>>> a718b700
             return Ok();
         }
 
