--- conflicted
+++ resolved
@@ -59,13 +59,8 @@
             return Ok();
         }
 
-<<<<<<< HEAD
-        [HttpPost("model/{targetModel}/config/test")]
+        [HttpPost("{targetModel}/config/test")]
         public async Task<ActionResult<TestConnectionResponse>> TestDatabaseConfig(string targetModel, DatabaseConfigModel config)
-=======
-        [HttpPost("{targetModel}/config/test")]
-        public ActionResult<TestConnectionResponse> TestDatabaseConfig(string targetModel, DatabaseConfigModel config)
->>>>>>> 567be7d2
         {
             var targetConfigurator = GetTargetConfigurator(targetModel);
             if (targetConfigurator == null)
@@ -88,13 +83,8 @@
             return string.IsNullOrEmpty(bulkResult) ? new InvocationResponse() : new InvocationResponse(bulkResult);
         }
 
-<<<<<<< HEAD
-        [HttpPost("model/{targetModel}/create")]
+        [HttpPost("{targetModel}/create")]
         public async Task<ActionResult<InvocationResponse>> CreateDatabase(string targetModel, DatabaseConfigModel config)
-=======
-        [HttpPost("{targetModel}/create")]
-        public ActionResult<InvocationResponse> CreateDatabase(string targetModel, DatabaseConfigModel config)
->>>>>>> 567be7d2
         {
             var targetConfigurator = GetTargetConfigurator(targetModel);
             if (targetConfigurator == null)
@@ -186,13 +176,8 @@
             return new InvocationResponse();
         }
 
-<<<<<<< HEAD
-        [HttpPost("model/{targetModel}/migrate")]
+        [HttpPost("{targetModel}/migrate")]
         public async Task<ActionResult<DatabaseMigrationSummary>> MigrateDatabaseModel(string targetModel, DatabaseConfigModel configModel)
-=======
-        [HttpPost("{targetModel}/{migrationName}/migrate")]
-        public ActionResult<DatabaseUpdateSummary> MigrateDatabaseModel(string targetModel, string migrationName, DatabaseConfigModel configModel)
->>>>>>> 567be7d2
         {
             var targetConfigurator = GetTargetConfigurator(targetModel);
             if (targetConfigurator == null)
@@ -202,27 +187,7 @@
                 throw new ArgumentException("Config values are not valid", nameof(configModel));
 
             var config = UpdateConfigFromModel(targetConfigurator.Config, configModel);
-<<<<<<< HEAD
             return await targetConfigurator.MigrateDatabase(config);
-=======
-            return targetConfigurator.MigrateDatabase(config, migrationName);
-        }
-
-        [HttpPost("{targetModel}/rollback")]
-        public ActionResult<InvocationResponse> RollbackDatabase(string targetModel, DatabaseConfigModel config)
-        {
-            var targetConfigurator = GetTargetConfigurator(targetModel);
-            if (targetConfigurator == null)
-                return NotFound($"Configurator with target model \"{targetModel}\" could not be found");
-
-            if (!IsConfigValid(config))
-                throw new ArgumentException("Config values are not valid", nameof(config));
-
-            var updatedConfig = UpdateConfigFromModel(targetConfigurator.Config, config);
-            var rollbackResult = targetConfigurator.RollbackDatabase(updatedConfig);
-
-            return rollbackResult ? new InvocationResponse() : new InvocationResponse("Error while rollback!");
->>>>>>> 567be7d2
         }
 
         [HttpPost("{targetModel}/setup")]
