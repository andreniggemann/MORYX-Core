﻿// Copyright (c) 2022, Phoenix Contact GmbH & Co. KG
// Licensed under the Apache License, Version 2.0

using System;
using System.Collections.Generic;
using System.Linq;
using System.Net;
using System.Reflection;
using Microsoft.AspNetCore.Authorization;
using Microsoft.AspNetCore.Http;
using Microsoft.AspNetCore.Mvc;
using Microsoft.AspNetCore.Mvc.ModelBinding;
<<<<<<< HEAD
=======
using Moryx.AbstractionLayer.Properties;
using Moryx.Asp.Extensions.Exception;
using Moryx.Resources.Interaction;
using Moryx.Resources.Interaction.Converter;
>>>>>>> a718b700
using Moryx.Serialization;
using Moryx.Tools;

namespace Moryx.AbstractionLayer.Resources.Endpoints
{
    /// <summary>
    /// Definition of a REST API on the <see cref="IResourceManagement"/> facade.
    /// </summary>
    [ApiController]
    [Route("api/moryx/resources/")]
    [Produces("application/json")]
    public class ResourceModificationController : ControllerBase
    {
        private readonly IResourceManagement _resourceManagement;
        private readonly IResourceTypeTree _resourceTypeTree;
        private readonly ResourceSerialization _serialization;

        public ResourceModificationController(IResourceManagement resourceManagement, IResourceTypeTree resourceTypeTree)
        {
            _resourceManagement = resourceManagement ?? throw new ArgumentNullException(nameof(resourceManagement));
            _resourceTypeTree = resourceTypeTree ?? throw new ArgumentNullException(nameof(resourceTypeTree));
            _serialization = new ResourceSerialization();
        }

        [HttpGet]
        [ProducesResponseType(StatusCodes.Status200OK)]
        [ProducesResponseType(StatusCodes.Status417ExpectationFailed)]
        [Route("types")]
        [Authorize(Policy = ResourcePermissions.CanViewTypeTree)]
        public ActionResult<ResourceTypeModel> GetTypeTree()
        {
            var converter = new ResourceToModelConverter(_resourceTypeTree, _serialization);
            return converter.ConvertType(_resourceTypeTree.RootType);
        }

        [HttpGet]
        [ProducesResponseType(StatusCodes.Status200OK)]
        [ProducesResponseType(StatusCodes.Status417ExpectationFailed)]
        [Authorize(Policy = ResourcePermissions.CanViewDetails)]
        public ActionResult<ResourceModel[]> GetDetailsBatch([FromQuery] long[] ids)
        {
            var converter = new ResourceToModelConverter(_resourceTypeTree, _serialization);

            if (ids is null)
                ids = _resourceManagement.GetResources<IPublicResource>().Select(r => r.Id).ToArray();

            return ids.Select(id => _resourceManagement.Read(id, r => converter.GetDetails(r)))
                .Where(details => details != null).ToArray();
        }

        [HttpPost]
        [ProducesResponseType(StatusCodes.Status200OK)]
        [ProducesResponseType(StatusCodes.Status417ExpectationFailed)]
        [Route("query")]
        [Authorize(Policy = ResourcePermissions.CanViewTree)]
        public ActionResult<ResourceModel[]> GetResources(ResourceQuery query)
        {
            var filter = new ResourceQueryFilter(query, _resourceTypeTree);
            var resourceProxies = _resourceManagement.GetAllResources<IResource>(r => filter.Match(r as Resource)).ToArray();

            var converter = new ResourceQueryConverter(_resourceTypeTree, _serialization, query);
            var values = resourceProxies.Select(p => _resourceManagement.Read(p.Id, r => converter.QueryConversion(r))).Where(details => details != null).ToArray();
            return values;
        }

        [HttpGet]
        [ProducesResponseType(StatusCodes.Status200OK)]
        [ProducesResponseType(StatusCodes.Status404NotFound)]
        [ProducesResponseType(StatusCodes.Status417ExpectationFailed)]
        [Route("{id}")]
        [Authorize(Policy = ResourcePermissions.CanViewDetails)]
        public ActionResult<ResourceModel> GetDetails(long id)
        {
<<<<<<< HEAD
=======
            if (_resourceModification.GetAllResources<IResource>(r => r.Id == id) is null)
                return NotFound(new MoryxExceptionResponse { Title = string.Format(Strings.ResourceNotFoundException_ById_Message, id) });

>>>>>>> a718b700
            var converter = new ResourceToModelConverter(_resourceTypeTree, _serialization);
            var resourceModel = _resourceManagement.Read(id, r => converter.GetDetails(r));
            if (resourceModel is null)
                return NotFound(new MoryxExceptionResponse { Title = string.Format(Strings.ResourceNotFoundException_ById_Message, id) });

            return resourceModel;
        }

        [HttpPost]
        [ProducesResponseType(StatusCodes.Status200OK)]
        [ProducesResponseType(StatusCodes.Status400BadRequest)]
        [ProducesResponseType(StatusCodes.Status404NotFound)]
        [ProducesResponseType(StatusCodes.Status417ExpectationFailed)]
        [Route("{id}/invoke/{method}")]
        [Authorize(Policy = ResourcePermissions.CanInvokeMethod)]
        public ActionResult<Entry> InvokeMethod(long id, string method, Entry parameters)
        {
<<<<<<< HEAD
            if (_resourceManagement.GetAllResources<IResource>(r => r.Id == id) is null)
                return NotFound($"Resource {id} not found!");
=======
            if (_resourceModification.GetAllResources<IResource>(r => r.Id == id) is null)
                return NotFound(new MoryxExceptionResponse { Title = string.Format(Strings.ResourceNotFoundException_ById_Message, id) });
>>>>>>> a718b700

            Entry entry = null;
            try
            {
                _resourceManagement.Modify(id, r =>
                {
                    entry = EntryConvert.InvokeMethod(r.Descriptor, new MethodEntry { Name = method, Parameters = parameters }, _serialization);
                    return true;
                });
            }
            catch
            {
<<<<<<< HEAD
                return Conflict("Method could not be invoked.");
            }
=======
                entry = EntryConvert.InvokeMethod(r.Descriptor, new MethodEntry { Name = method, Parameters = parameters }, _serialization);
                return true;
            });
>>>>>>> a718b700

            return entry;
        }

        [HttpPost]
        [ProducesResponseType(StatusCodes.Status200OK)]
        [ProducesResponseType(StatusCodes.Status404NotFound)]
        [ProducesResponseType(StatusCodes.Status417ExpectationFailed)]
        [Route("types/{type}")]
        [Authorize(Policy = ResourcePermissions.CanAdd)]
        public ActionResult<ResourceModel> ConstructWithParameters(string type, string method = null, [FromBody(EmptyBodyBehavior = EmptyBodyBehavior.Allow)] Entry arguments = null)
        {
            var trustedType = WebUtility.HtmlEncode(type);

            return method == null ? Construct(trustedType, null)
                : Construct(trustedType, new MethodEntry { Name = method, Parameters = arguments });
        }

        private ActionResult<ResourceModel> Construct(string type, MethodEntry method)
        {
            var resource = (Resource)Activator.CreateInstance(_resourceTypeTree[type].ResourceType);
            if (resource is null)
                return NotFound(new MoryxExceptionResponse { Title = Strings.RESOURCE_NOT_FOUND });

            if (method != null)
                EntryConvert.InvokeMethod(resource, method, _serialization);

            var model = new ResourceToModelConverter(_resourceTypeTree, _serialization).GetDetails(resource);
            model.Methods = Array.Empty<MethodEntry>(); // Reset methods because they can not be invoked on new objects

            return model;
        }

        [HttpPost]
        [ProducesResponseType(StatusCodes.Status200OK)]
        [ProducesResponseType(StatusCodes.Status409Conflict)]
        [ProducesResponseType(StatusCodes.Status417ExpectationFailed)]
        [Authorize(Policy = ResourcePermissions.CanAdd)]
        public ActionResult<ResourceModel> Save(ResourceModel model)
        {
            if (_resourceManagement.GetAllResources<IResource>(r => r.Id == model.Id).Count() > 0)
                return Conflict($"The resource '{model.Id}' already exists.");

            var id = _resourceManagement.Create(_resourceTypeTree[model.Type].ResourceType, r => {
                var resourcesToSave = new HashSet<long>();
                var resourceCache = new Dictionary<long, Resource>();
                FromModel(model, resourcesToSave, resourceCache, r);
                resourcesToSave.Skip(1).ForEach(id => _resourceManagement.Modify(id, r => true ));
            });

            return GetDetails(id);
        }


        /// <summary>
        /// Convert ResourceModel back to resource and/or update its properties
        /// </summary>
        private Resource FromModel(ResourceModel model, HashSet<long> resourcesToSave, Dictionary<long, Resource> cache, Resource resource = null)
        {
            // Break recursion if we converted this instance already
            // Try to load by real id first
            if (cache.ContainsKey(model.Id))
                return cache[model.Id];
            // Otherwise by reference id
            if (model.Id == 0 && cache.ContainsKey(model.ReferenceId))
                return cache[model.ReferenceId];

            // Only fetch resource object if it was not given
            if (resource is null)
                if (model.Id == 0 && model.PartiallyLoaded)
                    resource = (Resource)Activator.CreateInstance(_resourceTypeTree[model.Type].ResourceType);
                else if (model.Id == 0)
                {
                    var id = _resourceManagement.Create(_resourceTypeTree[model.Type].ResourceType, r => { });
                    resource = _resourceManagement.Read<Resource>(id, resource => resource);
                }
                else
                    resource = _resourceManagement.Read<Resource>(model.Id, resource => resource);

            // Write to cache because following calls might only have an empty reference
            if (model.Id == 0)
                cache[model.ReferenceId] = resource;
            else
                cache[model.Id] = resource;

            // Do not copy values from partially loaded models
            if (model.PartiallyLoaded)
                return resource;

            // Add to list if object was created or modified
            if (model.Id == 0 || model.DifferentFrom(resource, _serialization))
                resourcesToSave.Add(resource.Id);

            // Copy standard properties
            resource.Name = model.Name;
            resource.Description = model.Description;

            // Copy extended properties
            EntryConvert.UpdateInstance(resource.Descriptor, model.Properties, _serialization);

            // Set all other references
            UpdateReferences(resource, resourcesToSave, cache, model);

            return resource;
        }

        /// <summary>
        /// Updates the references of a resource
        /// </summary>
        private void UpdateReferences(Resource instance, HashSet<long> resourcesToSave, Dictionary<long, Resource> cache, ResourceModel model)
        {
            var type = instance.GetType();
            foreach (var reference in model.References)
            {
                // Skip references that were not set
                if (reference.Targets == null)
                    continue;

                var property = type.GetProperty(reference.Name);
                if (property.GetValue(instance) is IReferenceCollection asCollection)
                {
                    var collection = asCollection.UnderlyingCollection;
                    // Add new items and update existing ones
                    foreach (var targetModel in reference.Targets)
                    {
                        Resource target;
                        if (targetModel.Id == 0 || collection.All(r => r.Id != targetModel.Id))
                        {
                            // New reference added to the collection
                            target = FromModel(targetModel, resourcesToSave, cache);
                            collection.Add(target);
                            resourcesToSave.Add(target.Id);
                        }
                        else
                        {
                            // Element already exists in the collection
                            target = (Resource)collection.First(r => r.Id == targetModel.Id);
                            FromModel(targetModel, resourcesToSave, cache, target);
                        }
                    }
                    // Remove deleted items
                    var targetIds = reference.Targets.Select(t => t.Id).Distinct().ToArray();
                    var deletedItems = collection.Where(r => !targetIds.Contains(r.Id)).ToArray();
                    foreach (var deletedItem in deletedItems)
                        collection.Remove(deletedItem);

                    if (deletedItems.Any())
                    {
                        resourcesToSave.Add(instance.Id);
                    }
                }
                else
                {
                    var targetModel = reference.Targets.FirstOrDefault();
                    var value = (Resource)property.GetValue(instance);

                    Resource target;
                    if (targetModel == null)
                        target = null;
                    else if (targetModel.Id == value?.Id)
                        target = FromModel(targetModel, resourcesToSave, cache, value);
                    else
                        target = FromModel(targetModel, resourcesToSave, cache);

                    if (target != value)
                    {
                        property.SetValue(instance, target);
                        resourcesToSave.Add(instance.Id);
                    }
                }
            }
        }

        [HttpPut]
        [ProducesResponseType(StatusCodes.Status200OK)]
        [ProducesResponseType(StatusCodes.Status404NotFound)]
        [ProducesResponseType(StatusCodes.Status417ExpectationFailed)]
        [Route("{id}")]
        [Authorize(Policy = ResourcePermissions.CanEdit)]
        public ActionResult<ResourceModel> Update(long id, ResourceModel model)
        {
<<<<<<< HEAD
            if (_resourceManagement.GetAllResources<IResource>(r=>r.Id == id) is null)
                return NotFound($"Resource {id} not found!");
=======
            if (_resourceModification.GetAllResources<IResource>(r=>r.Id == id) is null)
                return NotFound(new MoryxExceptionResponse { Title = string.Format(Strings.ResourceNotFoundException_ById_Message, id) });
>>>>>>> a718b700

            _resourceManagement.Modify(id, r => {
                var resourcesToSave = new HashSet<long>();
                var resourceCache = new Dictionary<long, Resource>();
                FromModel(model, resourcesToSave, resourceCache, r);
                resourcesToSave.ForEach(id => _resourceManagement.Modify(id, r => true));
                return true;
            });

            return GetDetails(id);
        }

        [HttpDelete]
        [ProducesResponseType(StatusCodes.Status200OK)]
        [ProducesResponseType(StatusCodes.Status400BadRequest)]
        [ProducesResponseType(StatusCodes.Status404NotFound)]
        [ProducesResponseType(StatusCodes.Status417ExpectationFailed)]
        [Route("{id}")]
        [Authorize(Policy = ResourcePermissions.CanDelete)]
        public ActionResult Remove(long id)
        {
<<<<<<< HEAD
            if (_resourceManagement.GetAllResources<IResource>(r => r.Id == id) is null)
                return NotFound($"Resource {id} not found!");
=======
            if (_resourceModification.GetAllResources<IResource>(r => r.Id == id) is null)
                return NotFound(new MoryxExceptionResponse { Title = string.Format(Strings.ResourceNotFoundException_ById_Message, id) });
>>>>>>> a718b700

            var deleted = _resourceManagement.Delete(id);
            if (!deleted)
                return Conflict($"Unable to delete {id}");

            return Accepted();
        }

        private class ResourceQueryFilter
        {
            private readonly ResourceQuery _query;
            private readonly IReadOnlyList<IResourceTypeNode> _typeNodes;
            private readonly IResourceTypeTree _resourceTypeTree;

            public ResourceQueryFilter(ResourceQuery query, IResourceTypeTree typeTree)
            {
                _query = query;
                _typeNodes = query.Types?.Select(typeName => typeTree[typeName]).Where(t => t != null).ToArray();
                _resourceTypeTree = typeTree;
            }

            public bool Match(Resource instance)
            {
                // Check type of instance, if filter is set            
                if (_typeNodes != null && _typeNodes.All(tn => !tn.ResourceType.IsInstanceOfType(instance)))
                    return false;

                // Next check for reference filters
                if (_query.ReferenceCondition == null)
                    return true;

                var node = _resourceTypeTree[instance.GetType().FullName];

                var referenceCondition = _query.ReferenceCondition;
                var references = (from property in node.PropertiesOfResourceType
                                  let att = property.GetCustomAttribute<ResourceReferenceAttribute>()
                                  where att != null
                                  select new { property, att }).ToList();

                // Find properties matching the condition
                PropertyInfo[] matches;
                if (!string.IsNullOrEmpty(referenceCondition.Name))
                {
                    matches = references.Where(r => r.property.Name == referenceCondition.Name)
                        .Select(r => r.property).ToArray();
                }
                else
                {
                    matches = references
                        .Where(r => r.att.RelationType == referenceCondition.RelationType && r.att.Role == referenceCondition.Role)
                        .Select(r => r.property).ToArray();
                }
                if (matches.Length != 1)
                    return false;

                if (referenceCondition.ValueConstraint == ReferenceValue.Irrelevant)
                    return true;

                var propertyValue = matches[0].GetValue(instance);
                if (referenceCondition.ValueConstraint == ReferenceValue.NullOrEmpty)
                    return propertyValue == null || (propertyValue as IReferenceCollection)?.UnderlyingCollection.Count == 0;

                if (referenceCondition.ValueConstraint == ReferenceValue.NotEmpty)
                    return (propertyValue as IReferenceCollection)?.UnderlyingCollection.Count > 0 || propertyValue != null;

                return true;
            }
        }
    }
}<|MERGE_RESOLUTION|>--- conflicted
+++ resolved
@@ -10,15 +10,10 @@
 using Microsoft.AspNetCore.Http;
 using Microsoft.AspNetCore.Mvc;
 using Microsoft.AspNetCore.Mvc.ModelBinding;
-<<<<<<< HEAD
-=======
-using Moryx.AbstractionLayer.Properties;
-using Moryx.Asp.Extensions.Exception;
-using Moryx.Resources.Interaction;
-using Moryx.Resources.Interaction.Converter;
->>>>>>> a718b700
+using Moryx.Asp.Extensions;
 using Moryx.Serialization;
 using Moryx.Tools;
+using Moryx.AbstractionLayer.Properties;
 
 namespace Moryx.AbstractionLayer.Resources.Endpoints
 {
@@ -90,12 +85,6 @@
         [Authorize(Policy = ResourcePermissions.CanViewDetails)]
         public ActionResult<ResourceModel> GetDetails(long id)
         {
-<<<<<<< HEAD
-=======
-            if (_resourceModification.GetAllResources<IResource>(r => r.Id == id) is null)
-                return NotFound(new MoryxExceptionResponse { Title = string.Format(Strings.ResourceNotFoundException_ById_Message, id) });
-
->>>>>>> a718b700
             var converter = new ResourceToModelConverter(_resourceTypeTree, _serialization);
             var resourceModel = _resourceManagement.Read(id, r => converter.GetDetails(r));
             if (resourceModel is null)
@@ -113,13 +102,8 @@
         [Authorize(Policy = ResourcePermissions.CanInvokeMethod)]
         public ActionResult<Entry> InvokeMethod(long id, string method, Entry parameters)
         {
-<<<<<<< HEAD
             if (_resourceManagement.GetAllResources<IResource>(r => r.Id == id) is null)
-                return NotFound($"Resource {id} not found!");
-=======
-            if (_resourceModification.GetAllResources<IResource>(r => r.Id == id) is null)
                 return NotFound(new MoryxExceptionResponse { Title = string.Format(Strings.ResourceNotFoundException_ById_Message, id) });
->>>>>>> a718b700
 
             Entry entry = null;
             try
@@ -132,14 +116,8 @@
             }
             catch
             {
-<<<<<<< HEAD
                 return Conflict("Method could not be invoked.");
             }
-=======
-                entry = EntryConvert.InvokeMethod(r.Descriptor, new MethodEntry { Name = method, Parameters = parameters }, _serialization);
-                return true;
-            });
->>>>>>> a718b700
 
             return entry;
         }
@@ -321,13 +299,8 @@
         [Authorize(Policy = ResourcePermissions.CanEdit)]
         public ActionResult<ResourceModel> Update(long id, ResourceModel model)
         {
-<<<<<<< HEAD
             if (_resourceManagement.GetAllResources<IResource>(r=>r.Id == id) is null)
-                return NotFound($"Resource {id} not found!");
-=======
-            if (_resourceModification.GetAllResources<IResource>(r=>r.Id == id) is null)
                 return NotFound(new MoryxExceptionResponse { Title = string.Format(Strings.ResourceNotFoundException_ById_Message, id) });
->>>>>>> a718b700
 
             _resourceManagement.Modify(id, r => {
                 var resourcesToSave = new HashSet<long>();
@@ -349,13 +322,8 @@
         [Authorize(Policy = ResourcePermissions.CanDelete)]
         public ActionResult Remove(long id)
         {
-<<<<<<< HEAD
             if (_resourceManagement.GetAllResources<IResource>(r => r.Id == id) is null)
-                return NotFound($"Resource {id} not found!");
-=======
-            if (_resourceModification.GetAllResources<IResource>(r => r.Id == id) is null)
                 return NotFound(new MoryxExceptionResponse { Title = string.Format(Strings.ResourceNotFoundException_ById_Message, id) });
->>>>>>> a718b700
 
             var deleted = _resourceManagement.Delete(id);
             if (!deleted)
