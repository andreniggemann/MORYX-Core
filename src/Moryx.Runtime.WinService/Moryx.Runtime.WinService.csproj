﻿<Project Sdk="Microsoft.NET.Sdk">

  <PropertyGroup>
<<<<<<< HEAD
    <TargetFrameworks>net461</TargetFrameworks>
=======
    <TargetFrameworks>netstandard2.0;net45;net5.0-windows</TargetFrameworks>
>>>>>>> 8660a695
    <GenerateDocumentationFile>true</GenerateDocumentationFile>
    <Description>Provides runtime mode for running as Windows Service.</Description>
    <CreatePackage>true</CreatePackage>
    <PackageTags>MORYX;Runtime;Server;WindowsService</PackageTags>
  </PropertyGroup>

  <ItemGroup>
    <PackageReference Include="CommandLineParser" />
  </ItemGroup>

  <ItemGroup Condition="'$(TargetFramework)'=='net45'">
    <Reference Include="System.Configuration.Install" />
    <Reference Include="System.ServiceProcess" />
  </ItemGroup>

  <ItemGroup Condition="'$(TargetFramework)'=='netstandard2.0' OR '$(TargetFramework)'=='net5.0-windows'">
    <PackageReference Include="Microsoft.Windows.Compatibility" Version="5.0.0" />
  </ItemGroup>

  <ItemGroup>
    <ProjectReference Include="..\Moryx\Moryx.csproj" />
    <ProjectReference Include="..\Moryx.Runtime\Moryx.Runtime.csproj" />
    <ProjectReference Include="..\Moryx.Runtime.Kernel\Moryx.Runtime.Kernel.csproj" />
  </ItemGroup>

</Project><|MERGE_RESOLUTION|>--- conflicted
+++ resolved
@@ -1,11 +1,7 @@
 ﻿<Project Sdk="Microsoft.NET.Sdk">
 
   <PropertyGroup>
-<<<<<<< HEAD
-    <TargetFrameworks>net461</TargetFrameworks>
-=======
-    <TargetFrameworks>netstandard2.0;net45;net5.0-windows</TargetFrameworks>
->>>>>>> 8660a695
+    <TargetFrameworks>netstandard2.0;net461;net5.0-windows</TargetFrameworks>
     <GenerateDocumentationFile>true</GenerateDocumentationFile>
     <Description>Provides runtime mode for running as Windows Service.</Description>
     <CreatePackage>true</CreatePackage>
@@ -16,7 +12,7 @@
     <PackageReference Include="CommandLineParser" />
   </ItemGroup>
 
-  <ItemGroup Condition="'$(TargetFramework)'=='net45'">
+  <ItemGroup Condition="'$(TargetFramework)'=='net461'">
     <Reference Include="System.Configuration.Install" />
     <Reference Include="System.ServiceProcess" />
   </ItemGroup>
