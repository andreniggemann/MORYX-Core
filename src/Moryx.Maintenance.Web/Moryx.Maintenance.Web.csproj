--- conflicted
+++ resolved
@@ -13,18 +13,10 @@
 
     <ItemGroup>
         <ProjectReference Include="..\Moryx\Moryx.csproj" />
+		<ProjectReference Include="..\Moryx.Runtime.Endpoints\Moryx.Runtime.Endpoints.csproj" />
+
+		<FrameworkReference Include="Microsoft.AspNetCore.App" />
     </ItemGroup>
-
-<<<<<<< HEAD
-    <ItemGroup>
-        <FrameworkReference Include="Microsoft.AspNetCore.App" />
-    </ItemGroup>
-=======
-  <ItemGroup>
-    <ProjectReference Include="..\Moryx.Asp.Extensions\Moryx.Asp.Extensions.csproj" />
-    <ProjectReference Include="..\Moryx.Runtime.Endpoints\Moryx.Runtime.Endpoints.csproj" />
-  </ItemGroup>
->>>>>>> c8bad41f
 
   <Target Name="BuildUI" BeforeTargets="Build" Condition="'$(Configuration)'!='Debug' Or !Exists('wwwroot\bundle.js')">
 	<Exec WorkingDirectory="./" Command="npm install" />
