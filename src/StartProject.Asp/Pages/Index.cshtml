﻿@page
<<<<<<< HEAD
@using Moryx.Runtime.Configuration
@using Moryx.Runtime.Modules
@using Moryx.TestModule
@model IndexModel
@inject ITestModule facade
@inject IRuntimeConfigManager configManager
@inject IEnumerable<IServerModule> modules
@{
    ViewData["Title"] = "Home page";
=======
@using Moryx.TestModule.Kestrel
@model IndexModel
>>>>>>> 567be7d2


<div class="text-center">
    <p>Redirect to <a href="/Maintenance">MORYX Maintenance</a>.</p>
</div><|MERGE_RESOLUTION|>--- conflicted
+++ resolved
@@ -1,18 +1,6 @@
 ﻿@page
-<<<<<<< HEAD
-@using Moryx.Runtime.Configuration
-@using Moryx.Runtime.Modules
-@using Moryx.TestModule
-@model IndexModel
-@inject ITestModule facade
-@inject IRuntimeConfigManager configManager
-@inject IEnumerable<IServerModule> modules
-@{
-    ViewData["Title"] = "Home page";
-=======
 @using Moryx.TestModule.Kestrel
 @model IndexModel
->>>>>>> 567be7d2
 
 
 <div class="text-center">
