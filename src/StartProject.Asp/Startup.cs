--- conflicted
+++ resolved
@@ -25,8 +25,6 @@
             {
                 c.CustomOperationIds(api => ((ControllerActionDescriptor)api.ActionDescriptor).MethodInfo.Name);
             });
-<<<<<<< HEAD
-=======
 
             services.AddCors(options =>
             {
@@ -36,7 +34,6 @@
                     .AllowAnyHeader()
                     .AllowCredentials());
             });
->>>>>>> 567be7d2
         }
 
         // This method gets called by the runtime. Use this method to configure the HTTP request pipeline.
