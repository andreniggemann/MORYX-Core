using Microsoft.AspNetCore.Hosting;
using Microsoft.Extensions.Hosting;
using Moryx.Asp.Integration;
using Moryx.Runtime.Kernel;
<<<<<<< HEAD
using Moryx.Tools;
using Moryx.Runtime.Modules;
using System;
=======
using System.IO;
>>>>>>> 567be7d2

namespace StartProject.Asp
{
    public class Program
    {
<<<<<<< HEAD
        public static void Main(string[] args)
        {            
            AppDomainBuilder.LoadAssemblies();
=======
        public static int Main(string[] args)
        {
            var directory = Directory.GetCurrentDirectory();

            // MORYX modifies current directory
            var moryxRuntime = new HeartOfGold(args);
            moryxRuntime.Load();
>>>>>>> 567be7d2

            var host = Host.CreateDefaultBuilder(args)
                .ConfigureServices(serviceCollection =>
                {
<<<<<<< HEAD
                    serviceCollection.AddMoryxKernel();
                    serviceCollection.AddMoryxModules();
                })
                .ConfigureWebHostDefaults(webBuilder =>
                {
=======
                    serviceCollection.AddMoryxKernel(moryxRuntime);
                    serviceCollection.AddMoryxFacades(moryxRuntime);
                })
                .ConfigureWebHostDefaults(webBuilder =>
                {
                    webBuilder.UseContentRoot(directory);
>>>>>>> 567be7d2
                    webBuilder.UseStartup<Startup>();
                }).Build();

            host.Services.UseMoryxConfigurations("Config");
            host.Services.StartMoryxModules();

            host.Run();

            host.Services.StopMoryxModules();
        }
    }
}<|MERGE_RESOLUTION|>--- conflicted
+++ resolved
@@ -2,49 +2,26 @@
 using Microsoft.Extensions.Hosting;
 using Moryx.Asp.Integration;
 using Moryx.Runtime.Kernel;
-<<<<<<< HEAD
 using Moryx.Tools;
 using Moryx.Runtime.Modules;
 using System;
-=======
-using System.IO;
->>>>>>> 567be7d2
 
 namespace StartProject.Asp
 {
     public class Program
     {
-<<<<<<< HEAD
         public static void Main(string[] args)
         {            
             AppDomainBuilder.LoadAssemblies();
-=======
-        public static int Main(string[] args)
-        {
-            var directory = Directory.GetCurrentDirectory();
-
-            // MORYX modifies current directory
-            var moryxRuntime = new HeartOfGold(args);
-            moryxRuntime.Load();
->>>>>>> 567be7d2
 
             var host = Host.CreateDefaultBuilder(args)
                 .ConfigureServices(serviceCollection =>
                 {
-<<<<<<< HEAD
                     serviceCollection.AddMoryxKernel();
                     serviceCollection.AddMoryxModules();
                 })
                 .ConfigureWebHostDefaults(webBuilder =>
                 {
-=======
-                    serviceCollection.AddMoryxKernel(moryxRuntime);
-                    serviceCollection.AddMoryxFacades(moryxRuntime);
-                })
-                .ConfigureWebHostDefaults(webBuilder =>
-                {
-                    webBuilder.UseContentRoot(directory);
->>>>>>> 567be7d2
                     webBuilder.UseStartup<Startup>();
                 }).Build();
 
