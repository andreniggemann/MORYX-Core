--- conflicted
+++ resolved
@@ -7,21 +7,13 @@
 
 namespace Moryx.Products.Samples
 {
-<<<<<<< HEAD
-    public class WatchFaceInstance : ProductInstance<WatchFaceTypeBase>
-    {
-        public Guid Identifier { get; set; }
-
-        public WatchFaceInstance()
-=======
     public class WatchfaceInstance : ProductInstance<WatchfaceTypeBase>, IIdentifiableObject
     {
         public Guid Identifier { get; set; }
 
         public IIdentity Identity { get; set; }
 
-        public WatchfaceInstance()
->>>>>>> f9895065
+        public WatchFaceInstance()
         {
             Identifier = Guid.NewGuid();
         }
