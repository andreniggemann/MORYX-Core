﻿using Moryx.Container;
using Moryx.Modules;
using Moryx.Runtime.Modules;
using System;
using System.Collections.Generic;
using System.Linq;
using System.Text;

namespace Moryx.Runtime.Kernel.Modules
{
    /// <summary>
    /// Class representing a missing module in the application
    /// </summary>
    internal class MissingServerModule : IServerModule
    {
        public IServerModuleConsole Console => null;

        public ServerModuleState State => ServerModuleState.Missing;

        public string Name => GetName();

        public INotificationCollection Notifications =>  null;

        public event EventHandler<ModuleStateChangedEventArgs> StateChanged;

        public MissingServerModule(Type service, bool optional)
        {
            RepresentedService = service;
            Optional = optional;
        }

        /// <summary>
        /// Gets the name of the Module
        /// </summary>
        /// <returns></returns>
        private string GetName()
        {        
            var isInterfaceAndHasIasFirstCharacter = RepresentedService.Name.ElementAt(0).ToString().ToLower() == "i" &&
                RepresentedService.IsInterface;

            if (isInterfaceAndHasIasFirstCharacter)
                return RepresentedService.Name.Remove(0, 1); // remove "i" in the interface name
            else return RepresentedService.Name;
        }

        public void AcknowledgeNotification(IModuleNotification notification)
        {
        }

        public void Initialize()
        {
        }

        public void Start()
        {
        }

        public void Stop()
        {
        }

        public Type RepresentedService { get; private set; }
<<<<<<< HEAD

        public IContainer Container => throw new NotImplementedException();
=======
        public bool Optional { get; }
>>>>>>> 8d0028b1
    }
}<|MERGE_RESOLUTION|>--- conflicted
+++ resolved
@@ -60,11 +60,9 @@
         }
 
         public Type RepresentedService { get; private set; }
-<<<<<<< HEAD
 
         public IContainer Container => throw new NotImplementedException();
-=======
+
         public bool Optional { get; }
->>>>>>> 8d0028b1
     }
 }