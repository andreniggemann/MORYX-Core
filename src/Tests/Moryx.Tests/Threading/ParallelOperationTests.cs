// Copyright (c) 2020, Phoenix Contact GmbH & Co. KG
// Licensed under the Apache License, Version 2.0

using System;
using System.Diagnostics;
using System.Threading;
using System.Linq;
using Moryx.Logging;
using Moryx.Modules;
using Moryx.TestTools.UnitTest;
using Moryx.Threading;
using NUnit.Framework;
using Microsoft.Extensions.Logging.Abstractions;
using Microsoft.Extensions.Logging;

namespace Moryx.Tests.Threading
{
    [TestFixture]
    public class ParallelOperationTests
    {
        private const string ExceptionMsg = "Hello World!";
        private const int MaxTrows = 3;
        private const int SleepTime = 1000;

        private ParallelOperations _threadFactory;
        private readonly ManualResetEventSlim _callbackReceivedEvent = new ManualResetEventSlim(false);
        
        private ModuleLogger _logger;
        private Tuple<LogLevel, string, Exception> _message;

        [OneTimeSetUp]
        public void OneTimeSetUp()
        {
            _logger = new ModuleLogger("Dummy", new NullLoggerFactory(), (l, m, e) => _message = new(l, m, e));
        }

        [OneTimeTearDown]
        public void OneTimeTearDown()
        {
        }

        [SetUp]
        public void Setup()
        {
            _threadFactory = new ParallelOperations(_logger);

            _callbackReceivedEvent.Reset();
        }

        [TearDown]
        public void TearDown()
        {
            _threadFactory.Dispose();
            _message = null;
        }

        [Test]
        public void ExecuteParallel()
        {
            StateObject state = new StateObject();

            _threadFactory.ExecuteParallel(SimpleCallback, state);

            _callbackReceivedEvent.Wait(50);

            Assert.IsTrue(_callbackReceivedEvent.IsSet, "Callback not called.");
        }

        [TestCase(true)]
        [TestCase(false)]
        public void ExecuteParallelWithException(bool critical)
        {
            StateObject state = new StateObject();

            _threadFactory.ExecuteParallel(ExceptionCallback, state, critical);

            AwaitLogMessage();

            Assert.AreEqual(critical, _message.Item1 == LogLevel.Critical, "Failure received");
            Assert.AreEqual(!critical, _message.Item1 == LogLevel.Error, "Warning received");
        }

<<<<<<< HEAD
        //[Test]
=======
        [Ignore("Test fails because of timing issue on different system")]
        [Test]
        public void ScheduleExecutionWithStop()
        {
            StateObject state = new StateObject();

            int id = _threadFactory.ScheduleExecution(SimpleCallback, state, 100, 50);

            Thread.Sleep(75);

            Assert.AreEqual(0, state.Counter, "First check");

            Thread.Sleep(50);

            Assert.AreEqual(1, state.Counter, "Second check");

            Thread.Sleep(50);

            Assert.AreEqual(2, state.Counter, "Third check");

            _threadFactory.StopExecution(id);

            Thread.Sleep(50);

            Assert.AreEqual(2, state.Counter, "Last check");
        }

        [Test]
>>>>>>> 7f0e2a7a
        public void ScheduleExecutionWithWrongStop()
        {
            StateObject state = new StateObject();

            int id = _threadFactory.ScheduleExecution(SimpleCallback, state, 200, 100);

            Thread.Sleep(150);

            Assert.AreEqual(0, state.Counter, "First check");

            Thread.Sleep(100);

            Assert.AreEqual(1, state.Counter, "Second check");

            Thread.Sleep(100);

            Assert.AreEqual(2, state.Counter, "Third check");

            _threadFactory.StopExecution(42);

            Thread.Sleep(100);

            Assert.AreEqual(3, state.Counter, "Last check");
        }

<<<<<<< HEAD
        //[Test]
=======
        [Ignore("Test fails because of timing issue on different system")]
        [Test]
>>>>>>> 7f0e2a7a
        public void ScheduleExecutionWithDispose()
        {
            StateObject state = new StateObject();

            _threadFactory.ScheduleExecution(SimpleCallback, state, 100, 50);

            Thread.Sleep(75);

            Assert.AreEqual(0, state.Counter, "First check");

            Thread.Sleep(50);

            Assert.AreEqual(1, state.Counter, "Second check");

            Thread.Sleep(50);

            Assert.AreEqual(2, state.Counter, "Third check");

            _threadFactory.Dispose();

            Thread.Sleep(50);

            Assert.AreEqual(2, state.Counter, "Last check");
        }

        [Test]
        public void DelayedExecution()
        {
            StateObject state = new StateObject();

            _threadFactory.ScheduleExecution(SimpleCallback, state, 100, Timeout.Infinite);

            Thread.Sleep(75);

            Assert.AreEqual(0, state.Counter, "First check");

            Thread.Sleep(50);

            Assert.AreEqual(1, state.Counter, "Second check");

            Thread.Sleep(50);

            Assert.AreEqual(1, state.Counter, "Last check");
        }

       [TestCase(true)]
       [TestCase(false)]
        public void DelayedExecutionWithException(bool critical)
        {
            StateObject state = new StateObject();

            _threadFactory.ScheduleExecution(ExceptionCallback, state, 10, Timeout.Infinite, critical);

            AwaitLogMessage();

            Assert.AreEqual(critical, _message.Item1 == LogLevel.Critical, "Failure received");
            Assert.AreEqual(!critical, _message.Item1 == LogLevel.Error, "Warning received");
        }

        private void SimpleCallback(StateObject state)
        {
            state.Counter++;
            _callbackReceivedEvent.Set();
        }

        private void ExceptionCallback(StateObject state)
        {
            if (state.Counter++ < MaxTrows)
            {
                throw new Exception(ExceptionMsg);
            }
        }

        private class StateObject
        {
            public int Counter { get; set; }
        }

        private void AwaitLogMessage()
        {
            var stopWatch = new Stopwatch();
            stopWatch.Start();

            while (stopWatch.ElapsedMilliseconds < 50 && _message == null)
            {
                Thread.Sleep(1);
            }
        }
    }
}<|MERGE_RESOLUTION|>--- conflicted
+++ resolved
@@ -80,9 +80,6 @@
             Assert.AreEqual(!critical, _message.Item1 == LogLevel.Error, "Warning received");
         }
 
-<<<<<<< HEAD
-        //[Test]
-=======
         [Ignore("Test fails because of timing issue on different system")]
         [Test]
         public void ScheduleExecutionWithStop()
@@ -111,7 +108,6 @@
         }
 
         [Test]
->>>>>>> 7f0e2a7a
         public void ScheduleExecutionWithWrongStop()
         {
             StateObject state = new StateObject();
@@ -137,12 +133,8 @@
             Assert.AreEqual(3, state.Counter, "Last check");
         }
 
-<<<<<<< HEAD
-        //[Test]
-=======
         [Ignore("Test fails because of timing issue on different system")]
         [Test]
->>>>>>> 7f0e2a7a
         public void ScheduleExecutionWithDispose()
         {
             StateObject state = new StateObject();
