// Copyright (c) 2020, Phoenix Contact GmbH & Co. KG
// Licensed under the Apache License, Version 2.0

using System;
using System.Collections.Generic;
using System.Linq;
using Moryx.AbstractionLayer;
using Moryx.AbstractionLayer.Products;
using Moryx.AbstractionLayer.Recipes;
using Moryx.Products.Management;
using Moryx.Products.Management.NullStrategies;
using Moryx.Products.Model;
using Moryx.Products.Samples;
using Moryx.Products.Samples.Recipe;
using Moryx.Tools;
using Moryx.Workflows;
using Moq;
using Moryx.AbstractionLayer.Identity;
using Moryx.Model.InMemory;
using Moryx.Model.Repositories;
using NUnit.Framework;

namespace Moryx.Products.IntegrationTests
{
    [TestFixture]
    public class ProductStorageTests
    {
        private long _workplanId;

        private IUnitOfWorkFactory<ProductsContext> _factory;

        private const string WatchMaterial = "87654";

        private ProductStorage _storage;

        [OneTimeSetUp]
        public void TestFixtureSetUp()
        {
            // Enable test mode
            ReflectionTool.TestMode = true;
            // This call is necessary for NUnit to load the type
            var someType = new WatchType();

            Effort.Provider.EffortProviderConfiguration.RegisterProvider();

            // prepare inmemory products db
            _factory = new UnitOfWorkFactory<ProductsContext>(new InMemoryDbContextManager("ProductStorageTest"));

            // prepare empty workplan
            var workplan = new Workplan { Name = "TestWorkplan" };
            workplan.AddConnector("Start", NodeClassification.Start);
            workplan.AddConnector("End", NodeClassification.End);
            using (var uow = _factory.Create())
            {
                var entity = RecipeStorage.SaveWorkplan(uow, workplan);
                uow.SaveChanges();
                _workplanId = entity.Id;
            }
        }

        [SetUp]
        public void PrepareStorage()
        {
            var strategyFactory = CreateStrategyFactory();

            _storage = new ProductStorage
            {
                Factory = _factory,
                StrategyFactory = strategyFactory.Object
            };
            _storage.Config = new ModuleConfig
            {
                TypeStrategies = new List<ProductTypeConfiguration>
                {
                    new ProductTypeConfiguration
                    {
                        TargetType = nameof(WatchType),
                        PluginName = nameof(WatchStrategy)
                    },
                    new GenericTypeConfiguration
                    {
<<<<<<< HEAD
                        TargetType = nameof(WatchFaceType),
                        PropertyConfigs = new List<PropertyMapperConfig>()
=======
                        TargetType = nameof(WatchfaceType),
                        PropertyConfigs = new List<PropertyMapperConfig>
>>>>>>> f9895065
                        {
                            new PropertyMapperConfig
                            {
                                PropertyName = nameof(WatchFaceType.Brand),
                                Column = nameof(IGenericColumns.Text1),
                                PluginName = nameof(TextColumnMapper)
                            },
                            new PropertyMapperConfig
                            {
                                PropertyName = nameof(WatchFaceType.IsDigital),
                                Column = nameof(IGenericColumns.Integer1),
                                PluginName = nameof(IntegerColumnMapper)
                            },
                            new PropertyMapperConfig
                            {
                                PropertyName = nameof(WatchFaceType.Color),
                                Column = string.Empty,
                                PluginName = nameof(NullPropertyMapper)
                            }
                        },
                        JsonColumn = nameof(IGenericColumns.Text8)
                    },
                    new GenericTypeConfiguration
                    {
                        TargetType = nameof(NeedleType),
                        PropertyConfigs = new List<PropertyMapperConfig>(),
                        JsonColumn = nameof(IGenericColumns.Text8)
                    },
                    new GenericTypeConfiguration
                    {
                        TargetType = nameof(WatchPackageType),
                        JsonColumn = nameof(IGenericColumns.Text8),
                        PropertyConfigs = new List<PropertyMapperConfig>()
                    }
                },
                InstanceStrategies = new List<ProductInstanceConfiguration>
                {
                    new GenericInstanceConfiguration
                    {
                        TargetType = nameof(WatchInstance),
                        JsonColumn = nameof(IGenericColumns.Text8),
                        PropertyConfigs = new List<PropertyMapperConfig>
                        {
                            new PropertyMapperConfig
                            {
                                PropertyName = nameof(WatchInstance.DeliveryDate),
                                Column = nameof(IGenericColumns.Integer1),
                                PluginName = nameof(IntegerColumnMapper)
                            },
                            new PropertyMapperConfig
                            {
                                PropertyName = nameof(WatchInstance.TimeSet),
                                Column = nameof(IGenericColumns.Integer2),
                                PluginName = nameof(IntegerColumnMapper)
                            },
                            new PropertyMapperConfig
                            {
                                PropertyName = nameof(WatchInstance.Identity),
                                Column = nameof(IGenericColumns.Text1),
                                PluginName = nameof(TextColumnMapper)
                            }
                        }
                    },
                    new GenericInstanceConfiguration
                    {
                        TargetType = nameof(WatchFaceInstance),
                        PropertyConfigs = new List<PropertyMapperConfig>
                        {
                            new PropertyMapperConfig
                            {
                                PropertyName = nameof(WatchFaceInstance.Identifier),
                                Column = nameof(IGenericColumns.Text1),
                                PluginName = nameof(TextColumnMapper)
                            },
                            new PropertyMapperConfig
                            {
                                PropertyName = nameof(WatchfaceInstance.Identity),
                                Column = nameof(IGenericColumns.Text2),
                                PluginName = nameof(TextColumnMapper)
                            }
                        },
                        JsonColumn = nameof(IGenericColumns.Text8)
                    },
                    new ProductInstanceConfiguration()
                    {
                        TargetType = nameof(NeedleInstance),
                        PluginName = nameof(SkipArticlesStrategy)
                    },
                },
                LinkStrategies = new List<ProductLinkConfiguration>
                {
                    new ProductLinkConfiguration()
                    {
                        TargetType = nameof(WatchType),
                        PartName = nameof(WatchType.WatchFace),
                        PluginName = nameof(SimpleLinkStrategy)
                    },
                    new GenericLinkConfiguration
                    {
                        TargetType = nameof(WatchType),
                        PartName = nameof(WatchType.Needles),
                        JsonColumn = nameof(IGenericColumns.Text8),
                        PropertyConfigs = new List<PropertyMapperConfig>
                        {
                            new PropertyMapperConfig
                            {
                                PropertyName = nameof(NeedlePartLink.Role),
                                PluginName = nameof(IntegerColumnMapper),
                                Column = nameof(IGenericColumns.Integer1)
                            }
                        }
                    },
                    new ProductLinkConfiguration()
                    {
                        TargetType = nameof(WatchPackageType),
                        PartName = nameof(WatchPackageType.PossibleWatches),
                        PluginName = nameof(SimpleLinkStrategy)
                    },
                },
                RecipeStrategies = new List<ProductRecipeConfiguration>
                {
                    new GenericRecipeConfiguration
                    {
                        TargetType = nameof(WatchProductRecipe),
                        JsonColumn = nameof(IGenericColumns.Text8),
                        PropertyConfigs = new List<PropertyMapperConfig>()
                    }
                }
            };

            _storage.Start();
        }

        private Mock<IStorageStrategyFactory> CreateStrategyFactory()
        {
            var mapperFactory = new Mock<IPropertyMapperFactory>();
            mapperFactory.Setup(mf => mf.Create(It.IsAny<PropertyMapperConfig>(), It.IsAny<Type>()))
                .Returns<PropertyMapperConfig, Type>((config, type) =>
                {
                    IPropertyMapper mapper = null;
                    switch (config.PluginName)
                    {
                        case nameof(IntegerColumnMapper):
                            mapper = new IntegerColumnMapper(type);
                            break;
                        case nameof(TextColumnMapper):
                            mapper = new TextColumnMapper(type);
                            break;
                        case nameof(NullPropertyMapper):
                            mapper = new NullPropertyMapper(type);
                            break;
                    }

                    mapper.Initialize(config);

                    return mapper;
                });

            var strategyFactory = new Mock<IStorageStrategyFactory>();
            strategyFactory.Setup(f => f.CreateTypeStrategy(It.IsAny<ProductTypeConfiguration>()))
                .Returns<ProductTypeConfiguration>(config =>
                {
                    IProductTypeStrategy strategy = null;
                    switch (config.PluginName)
                    {
                        case nameof(WatchStrategy):
                            strategy = new WatchStrategy();
                            break;
                        case nameof(GenericTypeStrategy):
                            strategy = new GenericTypeStrategy
                            {
                                EntityMapper = new GenericEntityMapper<ProductType, IProductPartLink>
                                {
                                    MapperFactory = mapperFactory.Object
                                }
                            };
                            break;
                    }

                    strategy.Initialize(config);

                    return strategy;
                });

            strategyFactory.Setup(f => f.CreateInstanceStrategy(It.IsAny<ProductInstanceConfiguration>()))
                .Returns<ProductInstanceConfiguration>(config =>
                {
                    IProductInstanceStrategy strategy = null;
                    switch (config.PluginName)
                    {
                        case nameof(GenericInstanceStrategy):
                            strategy = new GenericInstanceStrategy()
                            {
                                EntityMapper = new GenericEntityMapper<ProductInstance, ProductInstance>
                                {
                                    MapperFactory = mapperFactory.Object
                                }
                            };
                            break;
                        case nameof(SkipArticlesStrategy):
                            strategy = new SkipArticlesStrategy();
                            break;
                    }

                    strategy.Initialize(config);

                    return strategy;
                });

            strategyFactory.Setup(f => f.CreateLinkStrategy(It.IsAny<ProductLinkConfiguration>()))
                .Returns<ProductLinkConfiguration>(config =>
                {
                    IProductLinkStrategy strategy = null;
                    switch (config.PluginName)
                    {
                        case nameof(GenericLinkStrategy):
                            strategy = new GenericLinkStrategy()
                            {
                                EntityMapper = new GenericEntityMapper<ProductPartLink, ProductType>
                                {
                                    MapperFactory = mapperFactory.Object
                                }
                            };
                            break;
                        case nameof(SimpleLinkStrategy):
                            strategy = new SimpleLinkStrategy();
                            break;
                    }

                    strategy.Initialize(config);

                    return strategy;
                });

            strategyFactory.Setup(f => f.CreateRecipeStrategy(It.IsAny<ProductRecipeConfiguration>()))
                .Returns<ProductRecipeConfiguration>(config =>
                {
                    IProductRecipeStrategy strategy = new GenericRecipeStrategy
                    {
                        EntityMapper = new GenericEntityMapper<ProductionRecipe, IProductType>
                        {
                            MapperFactory = mapperFactory.Object
                        }
                    };

                    strategy.Initialize(config);

                    return strategy;
                });

            return strategyFactory;
        }

        private static WatchType SetupProduct(string watchName, string identifierPrefix, short revision = 5)
        {
            var watchface = new WatchFaceType
            {
                Name = "Black water resistant for " + watchName,
                Identity = new ProductIdentity(identifierPrefix + "4711", revision),
                Numbers = new[] { 3, 6, 9, 12 }
            };

            var needles = new List<NeedlePartLink>
            {
                new NeedlePartLink
                {
                    Product = new NeedleType { Name = "Hours needle", Identity = new ProductIdentity(identifierPrefix + "24", 1) }
                },
                new NeedlePartLink
                {
                    Product = new NeedleType { Name = "Minutes needle", Identity = new ProductIdentity(identifierPrefix + "1440", 2) }
                },
                new NeedlePartLink
                {
                    Product = new NeedleType { Name = "Seconds needle", Identity = new ProductIdentity(identifierPrefix + "B86400", 3) }
                }
            };

            var watch = new WatchType
            {
                Name = watchName,
                Identity = new ProductIdentity(identifierPrefix + WatchMaterial, revision),
                WatchFace = new ProductPartLink<WatchFaceTypeBase> { Product = watchface },
                Needles = needles,
                Weight = 123.45
            };

            return watch;
        }

        [Test]
        public void PartLinksWithTheSameIdentifierAreOnlySavedOnce()
        {
           //Arrange
            var watch = new WatchType
            {
                Name = "watch",
                Identity = new ProductIdentity("223",1),
                Needles = new List<NeedlePartLink>
                {
                    new NeedlePartLink
                    {
                        Role = NeedleRole.Minutes,
                        Product = new NeedleType
                        {
                            Identity = new ProductIdentity("222", 0),
                            Name = "name"
                        }
                    },
                    new NeedlePartLink
                    {
                        Role = NeedleRole.Seconds,
                        Product = new NeedleType
                        {
                            Identity = new ProductIdentity("222", 0),
                            Name = "name"
                        }
                    }
                }
            };

            //Act
            _storage.SaveType(watch);
            var minuteNeedle = watch.Needles.Find(t => t.Role == NeedleRole.Minutes);
            var secondsNeedle = watch.Needles.Find(t => t.Role == NeedleRole.Seconds);

            //Assert
            Assert.AreNotEqual(minuteNeedle.Product.Id, 0, "Id of Needle for minutes was 0");
            Assert.AreNotEqual(secondsNeedle.Product.Id, 0, "Id of Needle for seconds was 0");
            Assert.AreEqual(secondsNeedle.Product.Id, minuteNeedle.Product.Id, "Both needles must have the same Id since they are the same product");
        }

        [Test]
        public void SaveWatchProduct()
        {
            // Arrange
            var watch = SetupProduct("Jaques Lemans", string.Empty);

            // Act
            var savedWatchId = _storage.SaveType(watch);

            // Assert
            using (var uow = _factory.Create())
            {
                var productEntityRepo = uow.GetRepository<IProductTypeEntityRepository>();

                var watchEntity = productEntityRepo.GetByKey(savedWatchId);
                Assert.NotNull(watchEntity, "Failed to save or id not written");

                CheckProduct(watch, watchEntity, productEntityRepo, savedWatchId);
            }
        }

        [Test]
        public void SaveNewWatchProductVersion()
        {
            // Arrange
            var watch = SetupProduct("Jaques Lemans", string.Empty);

            // Act
            watch.Weight = 234.56;
            _storage.SaveType(watch);
            var savedWatchId = _storage.SaveType(watch);

            // Assert
            using (var uow = _factory.Create())
            {
                var productEntityRepo = uow.GetRepository<IProductTypeEntityRepository>();

                var watchEntity = productEntityRepo.GetByKey(savedWatchId);
                Assert.NotNull(watchEntity, "Failed to save or id not written");
                Assert.AreEqual(123.45, watchEntity.OldVersions.First().Float1, "Old data are not equal to the previous version");
                Assert.AreEqual(234.56, watchEntity.CurrentVersion.Float1, "Latest changes are not in the new version");

                CheckProduct(watch, watchEntity, productEntityRepo, savedWatchId);
            }
        }

        private static void CheckProduct(WatchType watch, ProductTypeEntity watchProductTypeEntity, IProductTypeEntityRepository productTypeEntityRepo, long savedWatchId)
        {
            var watchNeedlesCount = watch.Needles.Count;
            var watchEntityNeedlesCount = watchProductTypeEntity.Parts.Count(p => p.Child.TypeName.Equals(nameof(NeedleType)));
            Assert.AreEqual(watchNeedlesCount, watchEntityNeedlesCount, "Different number of needles");

            var watchfaceEntity = watchProductTypeEntity.Parts.First(p => p.Child.TypeName.Equals(nameof(WatchFaceType))).Child;
            Assert.NotNull(watchfaceEntity, "There is no watchface");

            var identity = (ProductIdentity)watch.Identity;
            var byIdentifier = productTypeEntityRepo.GetByIdentity(identity.Identifier, identity.Revision);
            Assert.NotNull(byIdentifier, "New version of watch not found by identifier ");
            Assert.AreEqual(savedWatchId, byIdentifier.Id, "Different id´s");
        }

        [Test]
        public void GetWatchProduct()
        {
            // Arrange
            var watch = SetupProduct("Jaques Lemans", string.Empty);
            var watchface = (WatchFaceType)watch.WatchFace.Product;

            // Act
            var savedWatchId = _storage.SaveType(watch);
            var loadedWatch = (WatchType)_storage.LoadType(savedWatchId);

            // Assert
            Assert.NotNull(loadedWatch, "Failed to load from database");
            Assert.AreEqual(watch.Identity.Identifier, loadedWatch.Identity.Identifier, "Different identifier of the saved an loaded watch");
            Assert.AreEqual(watch.WatchFace.Product.Identity.Identifier, loadedWatch.WatchFace.Product.Identity.Identifier, "Different watchface identifier of the saved and loaded watch");
            Assert.AreEqual(watch.Needles.Count, loadedWatch.Needles.Count, "Different number of needles");
            var loadedWatchface = (WatchFaceType)loadedWatch.WatchFace.Product;
            Assert.AreEqual(watchface.Numbers.Length, loadedWatchface.Numbers.Length, "Different number of watch numbers");
        }

        [Test(Description = "This test saves a product with a null string property and saves it again. " +
                            "The bug was, that the HasChanged of the ColumnMapper throws an NullReferenceException")]
        public void LoadAndSaveTypeWithNullString()
        {
            // Arrange
            var watchfaceWithString = new WatchFaceType
            {
                Name = "Blubber",
                Identity = new ProductIdentity("8899665", 1),
                Numbers = new[] { 3, 6, 9, 12 },
                Brand = null //That's important for this test
            };

            var savedId = _storage.SaveType(watchfaceWithString);
            var loaded = (WatchFaceType)_storage.LoadType(savedId);

            // Act & Assert
            Assert.DoesNotThrow(delegate
            {
                _storage.SaveType(loaded);
            }, "Save should not fail with null string property");
        }

        [Test(Description = "Loads recipes by the classification flags enum")]
        public void LoadRecipesByClassification()
        {
            // Arrange
            var watch = new WatchType
            {
                Name = "Test",
                Identity = new ProductIdentity("8899665", 1),
            };

            _storage.SaveType(watch);

            CreateRecipe(RecipeClassification.Default);
            CreateRecipe(RecipeClassification.Alternative);
            CreateRecipe(RecipeClassification.Alternative);
            CreateRecipe(RecipeClassification.Part);

            // Act
            var defaults = _storage.LoadRecipes(watch.Id, RecipeClassification.Default);
            var alternatives = _storage.LoadRecipes(watch.Id, RecipeClassification.Alternative);
            var defaultsAndAlternatives = _storage.LoadRecipes(watch.Id, RecipeClassification.Default | RecipeClassification.Alternative);
            var parts = _storage.LoadRecipes(watch.Id, RecipeClassification.Part);
            var all = _storage.LoadRecipes(watch.Id, RecipeClassification.CloneFilter);

            // Assert
            Assert.AreEqual(1, defaults.Count);
            Assert.AreEqual(2, alternatives.Count);
            Assert.AreEqual(3, defaultsAndAlternatives.Count);
            Assert.AreEqual(1, parts.Count);
            Assert.AreEqual(4, all.Count);

            void CreateRecipe(RecipeClassification classification)
            {
                var recipe = new WatchProductRecipe
                {
                    Product = watch,
                    Classification = classification,
                    Name = classification + ": TestRecipe",
                    Workplan = new Workplan { Id = _workplanId }
                };
                _storage.SaveRecipe(recipe);
            }
        }

        [Test(Description = "This test saves a product with a property which should not be saved. " +
                            "The NullPropertyMapper ignores this property at load and save.")]
        public void LoadAndSaveTypeWithNullPropertyMapper()
        {
            // Arrange
            var watchfaceWithString = new WatchFaceType
            {
                Name = "Fasel",
                Identity = new ProductIdentity("55889966", 1),
                Numbers = new[] { 3, 6, 9, 12 },
                Brand = "Unknown",
                Color = 42  //That's important for this test
            };

            // Act
            var savedId = _storage.SaveType(watchfaceWithString);
            var loaded = (WatchFaceType)_storage.LoadType(savedId);

            // Assert
            Assert.AreEqual(0, loaded.Color);
        }

        [TestCase(true, Description = "Get the latest revision of an existing product")]
        [TestCase(false, Description = "Try to get the latest revision of a not-existing product")]
        public void LoadLatestRevision(bool exists)
        {
            const string newName = "Jaques Lemans XS";

            // Arrange
            var watch = SetupProduct("Jaques Lemans", string.Empty);
            _storage.SaveType(watch);
            watch = SetupProduct(newName, string.Empty, 42);
            _storage.SaveType(watch);

            // Act
            var loadedWatch = (WatchType)_storage.LoadType(ProductIdentity.AsLatestRevision(exists ? WatchMaterial : "1234"));

            // Assert
            if (exists)
            {
                Assert.NotNull(loadedWatch);
                Assert.AreEqual(42, ((ProductIdentity)loadedWatch.Identity).Revision);
                Assert.AreEqual(newName, loadedWatch.Name);
            }
            else
            {
                Assert.IsNull(loadedWatch);
            }
        }

        [Test]
        public void GetProductByQuery()
        {
            // Arrange
            var productMgr = new ProductManager
            {
                Factory = _factory,
                Storage = _storage
            };
            var watch = SetupProduct("Jaques Lemans", string.Empty);
            _storage.SaveType(watch);
            watch = SetupProduct("Jaques Lemans", string.Empty, 17);
            _storage.SaveType(watch);

            // Act
            var all = productMgr.LoadTypes(new ProductQuery());
            var latestRevision = productMgr.LoadTypes(new ProductQuery { RevisionFilter = RevisionFilter.Latest });
            var byType = productMgr.LoadTypes(new ProductQuery { Type = nameof(NeedleType) });
            var allRevision = productMgr.LoadTypes(new ProductQuery { Identifier = WatchMaterial });
            var latestByType = productMgr.LoadTypes(new ProductQuery
            {
                Type = nameof(WatchType),
                RevisionFilter = RevisionFilter.Latest
            });
            var usages = productMgr.LoadTypes(new ProductQuery
            {
                Identifier = "24",
                Selector = Selector.Parent
            });
            var needles = productMgr.LoadTypes(new ProductQuery
            {
                Name = "needle",
                RevisionFilter = RevisionFilter.Latest
            });

            // Assert
            Assert.Greater(all.Count, latestRevision.Count);
            Assert.IsTrue(byType.All(p => p is NeedleType));
            Assert.IsTrue(allRevision.All(p => p.Identity.Identifier == WatchMaterial));
            Assert.GreaterOrEqual(latestByType.Count, 1);
            Assert.IsTrue(usages.All(u => u is WatchType));
            Assert.GreaterOrEqual(needles.Count, 3);
        }

        [Test]
        public void ShouldReturnNoProductsForWildcardInName()
        {
            // Arrange
            var productMgr = new ProductManager
            {
                Factory = _factory,
                Storage = _storage
            };
            var watch = SetupProduct("Jaques Lemans", string.Empty);
            _storage.SaveType(watch);

            // Act
            var needles = productMgr.LoadTypes(new ProductQuery
            {
                Name = "*needle",
                RevisionFilter = RevisionFilter.Latest
            });

            // Assert
            Assert.GreaterOrEqual(needles.Count, 0, "There should be no products if a wildcard was used for the name");
        }

        [Test]
        public void IdentifierQueryShouldNotBeCaseSensitive()
        {
            // Arrange
            var productMgr = new ProductManager
            {
                Factory = _factory,
                Storage = _storage
            };
            var watch = SetupProduct("Jaques Lemans", string.Empty);
            _storage.SaveType(watch);

            // Act
            var products = productMgr.LoadTypes(new ProductQuery
            {
                Identifier = "b*",
                RevisionFilter = RevisionFilter.Latest
            });

            // Assert
            Assert.AreEqual(1, products.Count, "There should be a product for the given query");
        }
        
        [TestCase(false, false, Description = "Duplicate product with valid id")]
        [TestCase(false, true, Description = "Duplicate product, but identity already taken")]
        [TestCase(true, false, Description = "Duplicate product but with template missmatch")]
        public void DuplicateProduct(bool crossTypeIdentifier, bool revisionTaken)
        {
            // Arrange
            var productMgr = new ProductManager
            {
                Factory = _factory,
                Storage = _storage
            };
            productMgr.TypeChanged += (sender, product) => { };
            var watch = SetupProduct("Jaques Lemans", "321");
            _storage.SaveType(watch);
            var recipe = new WatchProductRecipe
            {
                Product = watch,
                Classification = RecipeClassification.Default,
                Name = "TestRecipe",
                Workplan = new Workplan { Id = _workplanId }
            };
            _storage.SaveRecipe(recipe);

            // Act (& Assert)
            WatchType duplicate = null;
            if (crossTypeIdentifier | revisionTaken)
            {
                var newIdentity = crossTypeIdentifier
                    ? new ProductIdentity("3214711", 7)
                    : new ProductIdentity("321" + WatchMaterial, 5);
                var ex = Assert.Throws<IdentityConflictException>(() =>
                {
                    duplicate = (WatchType)productMgr.Duplicate(watch, newIdentity);
                });
                Assert.AreEqual(crossTypeIdentifier, ex.InvalidTemplate);
                return;
            }

            Assert.DoesNotThrow(() =>
            {
                duplicate = (WatchType)productMgr.Duplicate(watch,
                    new ProductIdentity("654" + WatchMaterial, 1));
            });

            var recipeDuplicates = _storage.LoadRecipes(duplicate.Id, RecipeClassification.CloneFilter);

            // Assert
            Assert.AreEqual(watch.WatchFace.Product.Id, duplicate.WatchFace.Product.Id);
            Assert.AreEqual(watch.Needles.Sum(n => n.Product.Id), duplicate.Needles.Sum(n => n.Product.Id));
            Assert.Greater(recipeDuplicates.Count, 0);
            Assert.AreNotEqual(recipe.Id, recipeDuplicates[0].Id);
            Assert.AreEqual(recipe.Name, recipeDuplicates[0].Name);
            Assert.AreEqual(recipe.Classification, recipeDuplicates[0].Classification);
        }

        [TestCase(true, Description = "Remove a product that is still used")]
        [TestCase(false, Description = "Remove a product that is not used")]
        public void RemoveProduct(bool stillUsed)
        {
            // Arrange
            var productMgr = new ProductManager
            {
                Factory = _factory,
                Storage = _storage
            };
            var watch = SetupProduct("Jaques Lemans", "567");
            _storage.SaveType(watch);

            // Act
            bool result;
            if (stillUsed)
                result = productMgr.DeleteType(watch.WatchFace.Product.Id);
            else
                result = productMgr.DeleteType(watch.Id);

            // Assert
            Assert.AreEqual(stillUsed, !result);
            if (stillUsed)
                return;

            var matches = productMgr.LoadTypes(new ProductQuery
            {
                RevisionFilter = RevisionFilter.Specific,
                Revision = 5,
                Identifier = watch.Identity.Identifier
            });
            Assert.AreEqual(0, matches.Count);
        }

        [Test]
        public void SaveAndLoadInstance()
        {
            // Arrange
            var watch = SetupProduct("Jaques Lemans", string.Empty);
            _storage.SaveType(watch);
            // Reload from storage for partlink ids if the object exists
            watch = (WatchType) _storage.LoadType(watch.Id);

            // Act
            var instance = (WatchInstance)watch.CreateInstance();
            instance.TimeSet = true;
            instance.DeliveryDate = DateTime.Now;
            instance.Identity = new BatchIdentity("12345");
            _storage.SaveInstances(new[] { instance });

            // Assert
            using (var uow = _factory.Create())
            {
                var root = uow.GetRepository<IProductInstanceEntityRepository>().GetByKey(instance.Id);
                Assert.NotNull(root, "Failed to save or id not written");
                Assert.AreEqual(instance.DeliveryDate.Ticks, root.Integer1, "DateTime not saved");
                Assert.AreEqual(1, root.Integer2, "Bool not saved");

                var parts = root.Parts;
                Assert.AreEqual(1, parts.Count, "Invalid number of parts!"); // needles will be skipped for saving

                var single = parts.FirstOrDefault(p => p.PartLinkId == watch.WatchFace.Id);
                Assert.NotNull(single, "Single part not saved!");
            }

            // Act
            var watchCopy = (WatchInstance)_storage.LoadInstances(instance.Id)[0];
            var identity = instance.Identity;
            var byIdentity = _storage.LoadInstances<IIdentifiableObject>(w => identity.Equals(w.Identity));
            var byDateTime = _storage.LoadInstances<WatchInstance>(i => i.DeliveryDate < DateTime.Now);
            var byBool = _storage.LoadInstances<WatchInstance>(i => i.TimeSet);
            var byType = _storage.LoadInstances<WatchInstance>(i => i.Type == watch);

            // Assert
            Assert.NotNull(watchCopy);
            Assert.AreEqual(instance.DeliveryDate, watchCopy.DeliveryDate);
            Assert.AreEqual(instance.TimeSet, watchCopy.TimeSet);
            Assert.NotNull(instance.WatchFace);
            Assert.AreEqual(instance.WatchFace.Identifier, watchCopy.WatchFace.Identifier, "Guid does not match");
            Assert.NotNull(instance.Needles);
            Assert.AreEqual(3, instance.Needles.Count);

            Assert.LessOrEqual(1, byIdentity.Count);
            Assert.LessOrEqual(1, byDateTime.Count);
            Assert.LessOrEqual(1, byBool.Count);
            Assert.LessOrEqual(1, byType.Count);
        }
    }
}<|MERGE_RESOLUTION|>--- conflicted
+++ resolved
@@ -79,13 +79,8 @@
                     },
                     new GenericTypeConfiguration
                     {
-<<<<<<< HEAD
                         TargetType = nameof(WatchFaceType),
-                        PropertyConfigs = new List<PropertyMapperConfig>()
-=======
-                        TargetType = nameof(WatchfaceType),
                         PropertyConfigs = new List<PropertyMapperConfig>
->>>>>>> f9895065
                         {
                             new PropertyMapperConfig
                             {
