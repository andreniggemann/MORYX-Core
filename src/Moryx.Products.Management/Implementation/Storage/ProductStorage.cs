// Copyright (c) 2020, Phoenix Contact GmbH & Co. KG
// Licensed under the Apache License, Version 2.0

using System;
using System.Collections;
using Moryx.Model;
using Moryx.Products.Model;
using System.Collections.Generic;
using System.Linq;
using System.Linq.Expressions;
using System.Reflection;
using System.Text.RegularExpressions;
using Microsoft.EntityFrameworkCore;
using Moryx.AbstractionLayer.Products;
using Moryx.AbstractionLayer.Recipes;
using Moryx.Container;
using Moryx.Model.Repositories;
using Moryx.Tools;
using static Moryx.Products.Management.ProductExpressionHelpers;

namespace Moryx.Products.Management
{
    /// <summary>
    /// Base class for product storage. Contains basic functionality to load and save a product.
    /// Also has the possibility to store a version to each save.
    /// </summary>
    [Plugin(LifeCycle.Singleton, typeof(IProductStorage), typeof(IProductSearchStorage))]
    internal class ProductStorage : IProductSearchStorage
    {
        /// <summary>
        /// Optimized constructor delegate for the different product types
        /// </summary>
        protected IDictionary<string, Func<ProductType>> TypeConstructors { get; } = new Dictionary<string, Func<ProductType>>();

        /// <summary>
        /// Map of custom strategies for each product type
        /// </summary>
        protected IDictionary<string, IProductTypeStrategy> TypeStrategies { get; } = new Dictionary<string, IProductTypeStrategy>();

        /// <summary>
        /// Map of custom strategies for each product instance
        /// </summary>
        protected IDictionary<string, IProductInstanceStrategy> InstanceStrategies { get; } = new Dictionary<string, IProductInstanceStrategy>();

        /// <summary>
        /// Constructors for partlink objects
        /// </summary>
        protected IDictionary<string, Func<IProductPartLink>> LinkConstructors { get; } = new Dictionary<string, Func<IProductPartLink>>();

        /// <summary>
        /// Map of custom strategies for each product part link
        /// </summary>
        protected IDictionary<string, IDictionary<string, IProductLinkStrategy>> LinkStrategies = new LinkStrategyCache();

        /// <summary>
        /// Constructors for recipes
        /// </summary>
        protected IDictionary<string, Func<IProductRecipe>> RecipeConstructors { get; } = new Dictionary<string, Func<IProductRecipe>>();

        /// <summary>
        /// Strategies for the different recipe types
        /// </summary>
        protected IDictionary<string, IProductRecipeStrategy> RecipeStrategies { get; } = new Dictionary<string, IProductRecipeStrategy>();

        /// <summary>
        /// Override with your merge factory
        /// </summary>
        public IUnitOfWorkFactory<ProductsContext> Factory { get; set; }

        /// <summary>
        /// Factory to create <see cref="IProductTypeStrategy"/>
        /// </summary>
        public IStorageStrategyFactory StrategyFactory { get; set; }

        /// <summary>
        /// Configuration of the product manager module
        /// Necessary to access the type mappings
        /// </summary>
        public ModuleConfig Config { get; set; }

        /// <summary>
        /// Start the storage and load the type strategies
        /// </summary>
        public void Start()
        {
            // Create type strategies
            foreach (var config in Config.TypeStrategies)
            {
                var strategy = StrategyFactory.CreateTypeStrategy(config);
                TypeStrategies[config.TargetType] = strategy;
                TypeConstructors[config.TargetType] = ReflectionTool.ConstructorDelegate<ProductType>(strategy.TargetType);
            }
            // Create instance strategies
            foreach (var config in Config.InstanceStrategies)
            {
                var strategy = StrategyFactory.CreateInstanceStrategy(config);
                InstanceStrategies[config.TargetType] = strategy;
            }
            // Create link strategies
            foreach (var config in Config.LinkStrategies)
            {
                var strategy = StrategyFactory.CreateLinkStrategy(config);
                LinkStrategies[config.TargetType][config.PartName] = strategy;

                var property = strategy.TargetType.GetProperty(config.PartName);
                var linkType = property.PropertyType;
                // Extract element type from collections
                if (typeof(IEnumerable<IProductPartLink>).IsAssignableFrom(linkType))
                {
                    linkType = linkType.GetGenericArguments()[0];
                }
                // Build generic type
                if (linkType.IsInterface && linkType.IsGenericType)
                {
                    var genericElement = linkType.GetGenericArguments()[0];
                    linkType = typeof(ProductPartLink<>).MakeGenericType(genericElement);
                }

                LinkConstructors[$"{config.TargetType}.{config.PartName}"] = ReflectionTool.ConstructorDelegate<IProductPartLink>(linkType);
            }
            // Create recipe strategies
            foreach (var config in Config.RecipeStrategies)
            {
                var strategy = StrategyFactory.CreateRecipeStrategy(config);
                RecipeStrategies[config.TargetType] = strategy;

                RecipeConstructors[config.TargetType] = ReflectionTool.ConstructorDelegate<IProductRecipe>(strategy.TargetType);
            }
        }

        /// <summary>
        /// Stop the storage
        /// </summary>
        public void Stop()
        {
        }

        #region Recipes

        /// <inheritdoc />
        public IProductRecipe LoadRecipe(long recipeId)
        {
            using (var uow = Factory.Create())
            {
                var recipeRepo = uow.GetRepository<IProductRecipeRepository>();
                var recipeEntity = recipeRepo.GetByKey(recipeId);
                return recipeEntity != null ? LoadRecipe(uow, recipeEntity) : null;
            }
        }

        /// <inheritdoc />
        public IReadOnlyList<IProductRecipe> LoadRecipes(long productId, RecipeClassification classifications)
        {
            using (var uow = Factory.Create())
            {
                var repo = uow.GetRepository<IProductTypeRepository>();
                var productEntity = repo.GetByKey(productId);
                if (productEntity == null)
                    return null;

                var classificationMask = (int)classifications;
                var recipeEntities = (from recipeEntity in uow.GetRepository<IProductRecipeRepository>().Linq.Active()
                                      let classificationValue = recipeEntity.Classification
                                      where recipeEntity.ProductId == productId
                                      where classificationValue >= 0 // We never return clones in this query
                                      where (classificationValue & classificationMask) == classificationValue

                                      select recipeEntity).ToArray();

                return recipeEntities.Select(entity => LoadRecipe(uow, entity)).ToArray();
            }
        }

        /// <summary>
        /// Load recipe object from entity.
        /// </summary>
        private IProductRecipe LoadRecipe(IUnitOfWork uow, ProductRecipeEntity recipeEntity)
        {
            var productRecipe = RecipeConstructors[recipeEntity.Type]();

            RecipeStorage.CopyToRecipe(recipeEntity, productRecipe);
            productRecipe.Product = LoadType(uow, productRecipe.Product.Id);

            RecipeStrategies[recipeEntity.Type].LoadRecipe(recipeEntity, productRecipe);

            return productRecipe;
        }

        ///
        public long SaveRecipe(IProductRecipe recipe)
        {
            using (var uow = Factory.Create())
            {
                SaveRecipe(uow, recipe);
                uow.SaveChanges();
                return recipe.Id;
            }
        }

        /// <summary>
        /// Saves <see cref="ProductRecipe"/> to database and return the <see cref="ProductRecipeEntity"/>
        /// </summary>
        protected ProductRecipeEntity SaveRecipe(IUnitOfWork uow, IProductRecipe recipe)
        {
            var entity = RecipeStorage.SaveRecipe(uow, recipe);

            RecipeStrategies[recipe.GetType().Name].SaveRecipe(recipe, entity);

            return entity;
        }

        /// <inheritdoc />
        public void SaveRecipes(long productId, ICollection<IProductRecipe> recipes)
        {
            using (var uow = Factory.Create())
            {
                // Prepare required repos
                var prodRepo = uow.GetRepository<IProductTypeRepository>();
                var recipeRepo = uow.GetRepository<IProductRecipeRepository>();

                // Save changes to recipes
                foreach (var recipe in recipes)
                {
                    SaveRecipe(uow, recipe);
                }

                var prod = prodRepo.GetByKey(productId);

                // Find deleted ones and remove from db
                var deleted = from dbRecipe in prod.Recipes
                              where recipes.All(r => r.Id != dbRecipe.Id)
                              select dbRecipe;
                recipeRepo.RemoveRange(deleted);

                uow.SaveChanges();
            }
        }

        #endregion

        #region Load product

        public IReadOnlyList<IProductType> LoadTypes(ProductQuery query)
        {
            using var uow = Factory.Create();
            var baseSet = uow.GetRepository<IProductTypeRepository>().Linq;
            var productsQuery = query.IncludeDeleted ? baseSet : baseSet.Active();

            // Filter by type
            if (!string.IsNullOrEmpty(query.Type))
            {
                if (query.ExcludeDerivedTypes)
                    productsQuery = productsQuery.Where(p => p.TypeName == query.Type);
                else
                {
                    var allTypes = ReflectionTool.GetPublicClasses<ProductType>(pt =>
                    {
                        // TODO: Clean this up with full name and proper type compatibility
                        var type = pt;
                        // Check if any interface matches
                        if (type.GetInterfaces().Any(inter => inter.Name == query.Type))
                            return true;
                        // Check if type or base type matches
                        while (type != null)
                        {
                            if (type.Name == query.Type)
                                return true;
<<<<<<< HEAD
                            type = type.BaseType;
                        }
                        return false;
                    }).Select(t => t.Name);
                    productsQuery = productsQuery.Where(p => allTypes.Contains(p.TypeName));
=======
                            // Check if type or base type matches
                            while (type != null)
                            {
                                if (type.Name == query.Type)
                                    return true;
                                type = type.BaseType;
                            }
                            return false;
                        }).Select(t => t.Name);
                        productsQuery = productsQuery.Where(p => allTypes.Contains(p.TypeName));
                    }

                    // Filter by type properties properties
                    if (query.PropertyFilters != null && TypeStrategies[query.Type] is IProductTypeSearch typeSearch)
                    {
                        var targetType = typeSearch.TargetType;
                        // Make generic method for the target type
                        var genericMethod = typeof(IProductTypeSearch).GetMethod(nameof(IProductTypeSearch.TransformSelector));
                        var method = genericMethod.MakeGenericMethod(targetType);

                        foreach (var propertyFilter in query.PropertyFilters)
                        {
                            var expression = ConvertPropertyFilter(targetType, propertyFilter);
                            var columnExpression = (Expression<Func<IGenericColumns, bool>>)method.Invoke(typeSearch, new object[]{ expression });
                            var versionExpression = AsVersionExpression(columnExpression);
                            productsQuery = productsQuery.Where(versionExpression);
                        }
                    }
>>>>>>> ff11fe91
                }
            }

            // Filter by identifier
            if (!string.IsNullOrEmpty(query.Identifier))
            {
                var identifierMatches = Regex.Match(query.Identifier, "(?<startCard>\\*)?(?<filter>\\w*)(?<endCard>\\*)?");
                var identifier = identifierMatches.Groups["filter"].Value.ToLower();
                if (identifierMatches.Groups["startCard"].Success && identifierMatches.Groups["endCard"].Success)
                    productsQuery = productsQuery.Where(p => p.Identifier.ToLower().Contains(identifier));
                else if (identifierMatches.Groups["startCard"].Success)
                    productsQuery = productsQuery.Where(p => p.Identifier.ToLower().EndsWith(identifier));
                else if (identifierMatches.Groups["endCard"].Success)
                    productsQuery = productsQuery.Where(p => p.Identifier.ToLower().StartsWith(identifier));
                else
                    productsQuery = productsQuery.Where(p => p.Identifier.ToLower() == identifier);
            }

            // Filter by revision
            if (query.RevisionFilter == RevisionFilter.Latest)
            {
                var compareSet = baseSet.Active();
                productsQuery = productsQuery.Where(p => p.Revision == compareSet.Where(compare => compare.Identifier == p.Identifier).Max(compare => compare.Revision));
            }
            else if (query.RevisionFilter == RevisionFilter.Specific)
            {
                productsQuery = productsQuery.Where(p => p.Revision == query.Revision);
            }

            // Filter by name
            if (!string.IsNullOrEmpty(query.Name))
                productsQuery = productsQuery.Where(p => p.Name.ToLower().Contains(query.Name.ToLower()));

            // Filter by recipe
            if (query.RecipeFilter == RecipeFilter.WithRecipe)
                productsQuery = productsQuery.Where(p => p.Recipes.Any());
            else if (query.RecipeFilter == RecipeFilter.WithoutRecipes)
                productsQuery = productsQuery.Where(p => p.Recipes.Count == 0);

            // Apply selector
            switch (query.Selector)
            {
                case Selector.Parent:
                    productsQuery = productsQuery.SelectMany(p => p.Parents).Where(p => p.Parent.Deleted == null)
                        .Select(link => link.Parent);
                    break;
                case Selector.Parts:
                    productsQuery = productsQuery.SelectMany(p => p.Parts).Where(p => p.Parent.Deleted == null)
                        .Select(link => link.Child);
                    break;
            }

            // Include current version
            productsQuery = productsQuery.Include(p => p.CurrentVersion);

            // Execute the query
            var products = productsQuery.OrderBy(p => p.TypeName)
                .ThenBy(p => p.Identifier)
                .ThenBy(p => p.Revision).ToList();
            // TODO: Use TypeWrapper with constructor delegate and isolate basic property conversion
            return products.Where(p => TypeConstructors.ContainsKey(p.TypeName)).Select(p =>
            {
                var instance = TypeConstructors[p.TypeName]();
                instance.Id = p.Id;
                instance.Identity = new ProductIdentity(p.Identifier, p.Revision);
                instance.Name = p.Name;
                return instance;
            }).ToList();
        }

        private static Expression ConvertPropertyFilter(Type targetType, PropertyFilter filter)
        {
            // Product property expression
            var productExpression = Expression.Parameter(targetType);
            var propertyExpresssion = Expression.Property(productExpression, filter.Entry.Identifier);
            
            var property = targetType.GetProperty(filter.Entry.Identifier);
            var value = Convert.ChangeType(filter.Entry.Value.Current, property.PropertyType);
            var constantExpression = Expression.Constant(value);

            Expression expressionBody;
            switch (filter.Operator)
            {
                case PropertyFilterOperator.Equals:
                    expressionBody = Expression.MakeBinary(ExpressionType.Equal, propertyExpresssion, constantExpression);
                    break;
                case PropertyFilterOperator.GreaterThen:
                    expressionBody = Expression.MakeBinary(ExpressionType.GreaterThan, propertyExpresssion, constantExpression);
                    break;
                case PropertyFilterOperator.LessThen:
                    expressionBody = Expression.MakeBinary(ExpressionType.LessThan, propertyExpresssion, constantExpression);
                    break;
                default:
                    throw new ArgumentOutOfRangeException();
            }

            return Expression.Lambda(expressionBody, productExpression);
        }

        public IReadOnlyList<TType> LoadTypes<TType>(Expression<Func<TType, bool>> selector)
        {
            using (var uow = Factory.Create())
            {
                var repo = uow.GetRepository<IProductTypeEntityRepository>();
                var matchingStrategies = TypeStrategies.Values
                    .Where(i => typeof(TType).IsAssignableFrom(i.TargetType));

                IQueryable<ProductTypeEntity> query = null;
                foreach (var typeStrategy in matchingStrategies)
                {
                    var searchStrategy = typeStrategy as IProductTypeSearch;
                    if (searchStrategy == null)
                        throw new NotSupportedException($"Storage does not support expression search for {typeStrategy.TargetType}");

                    var columnExpression = searchStrategy.TransformSelector(selector);
                    var queryFilter = AsVersionExpression(columnExpression);
                    query = query == null
                        ? repo.Linq.Where(queryFilter) // Create query
                        : query.Union(repo.Linq.Where(queryFilter)); // Append query
                }

                // No query or no result => Nothing to do
                List<ProductTypeEntity> entities;
                if (query == null || (entities = query.ToList()).Count == 0)
                    return new TType[0];

                var loadedProducts = new Dictionary<long, IProductType>();
                var instances = entities.Select(entity => Transform(uow, entity, false, loadedProducts)).OfType<TType>().ToArray();
                // Final check against compiled expression
                var compiledSelector = selector.Compile();
                // Only return matches against compiled expression
                return instances.Where(compiledSelector.Invoke).ToArray();
            }
        }

        /// <inheritdoc />
        public IProductType LoadType(long id)
        {
            using var uow = Factory.Create();
            return LoadType(uow, id);
        }

        private IProductType LoadType(IUnitOfWork uow, long id)
        {
            var product = uow.GetRepository<IProductTypeRepository>().GetByKey(id);
            return product != null ? Transform(uow, product, true) : null;
        }

        /// <inheritdoc />
        public IProductType LoadType(ProductIdentity identity)
        {
            using var uow = Factory.Create();
            var productRepo = uow.GetRepository<IProductTypeRepository>();

            var revision = identity.Revision;
            // If the latest revision was requested, replace it with the highest current revision
            if (revision == ProductIdentity.LatestRevision)
            {
                // Get all revisions of this product
                var revisions = productRepo.Linq.Active()
                    .Where(p => p.Identifier == identity.Identifier)
                    .Select(p => p.Revision).ToList();
                if (revisions.Any())
                    revision = revisions.Max();
                else
                    return null;
            }

<<<<<<< HEAD
            var product = uow.GetRepository<IProductTypeRepository>().Linq.Active()
                .FirstOrDefault(p => p.Identifier == identity.Identifier && p.Revision == revision);
            return product != null ? Transform(uow, product, true) : null;
        }

=======
>>>>>>> ff11fe91
        private IProductType Transform(IUnitOfWork uow, ProductTypeEntity typeEntity, bool full, IDictionary<long, IProductType> loadedProducts = null, IProductPartLink parentLink = null)
        {
            // Build cache if this wasn't done before
            if (loadedProducts == null)
                loadedProducts = new Dictionary<long, IProductType>();

            // Take converted product from dictionary if we already transformed it
            if (loadedProducts.ContainsKey(typeEntity.Id))
                return loadedProducts[typeEntity.Id];

            // Strategy to load product and its parts
            var strategy = TypeStrategies[typeEntity.TypeName];

            // Load product
            var product = TypeConstructors[typeEntity.TypeName]();
            product.Id = typeEntity.Id;
            product.Name = typeEntity.Name;
            product.State = (ProductState)typeEntity.CurrentVersion.State;
            product.Identity = new ProductIdentity(typeEntity.Identifier, typeEntity.Revision);
            strategy.LoadType(typeEntity.CurrentVersion, product);

            // Don't load parts and parent for partial view
            if (full)
                LoadParts(uow, typeEntity, product, loadedProducts);

            // Assign instance to dictionary of loaded products
            loadedProducts[typeEntity.Id] = product;

            return product;
        }

        /// <summary>
        /// Load all parts of the product
        /// </summary>
        private void LoadParts(IUnitOfWork uow, ProductTypeEntity typeEntity, IProductType productType, IDictionary<long, IProductType> loadedProducts)
        {
            // Let's get nasty!
            // Load children
            var type = productType.GetType();
            foreach (var part in LinkStrategies[type.Name].Values)
            {
                object value = null;
                var property = type.GetProperty(part.PropertyName);
                if (typeof(IProductPartLink).IsAssignableFrom(property.PropertyType))
                {
                    var linkEntity = FindLink(part.PropertyName, typeEntity);
                    if (linkEntity != null)
                    {
                        var link = LinkConstructors[$"{type.Name}.{property.Name}"]();
                        link.Id = linkEntity.Id;
                        part.LoadPartLink(linkEntity, link);
                        link.Product = (ProductType)Transform(uow, linkEntity.Child, true, loadedProducts, link);
                        value = link;
                    }
                }
                else if (typeof(IList).IsAssignableFrom(property.PropertyType))
                {
                    var linkEntities = FindLinks(part.PropertyName, typeEntity);
                    var links = (IList)Activator.CreateInstance(property.PropertyType);
                    foreach (var linkEntity in linkEntities)
                    {
                        var link = LinkConstructors[$"{type.Name}.{property.Name}"]();
                        link.Id = linkEntity.Id;
                        part.LoadPartLink(linkEntity, link);
                        link.Product = (ProductType)Transform(uow, linkEntity.Child, true, loadedProducts, link);
                        links.Add(link);
                    }
                    value = links;
                }
                property.SetValue(productType, value);
            }
        }

        #endregion

        #region Save product

        /// <summary>
        /// Save a product to the database
        /// </summary>
        public long SaveType(IProductType modifiedInstance)
        {
            using (var uow = Factory.Create())
            {
                var productSaverContext = new ProductPartsSaverContext(uow);
                var entity = SaveProduct(productSaverContext, modifiedInstance);

                uow.SaveChanges();

                return entity.Id;
            }
        }

        private ProductTypeEntity SaveProduct(ProductPartsSaverContext saverContext, IProductType modifiedInstance)
        {
            var strategy = TypeStrategies[modifiedInstance.GetType().Name];

            // Get or create entity
            var repo = saverContext.GetRepository<IProductTypeRepository>();
            var identity = (ProductIdentity)modifiedInstance.Identity;
            ProductTypeEntity typeEntity;
            var entities = repo.Linq
                .Where(p => p.Identifier == identity.Identifier && p.Revision == identity.Revision)
                .ToList();
            // If entity does not exist or was deleted, create a new one
            if (entities.All(p => p.Deleted != null))
            {
                typeEntity = repo.Create(identity.Identifier, identity.Revision, modifiedInstance.Name, modifiedInstance.GetType().Name);
                EntityIdListener.Listen(typeEntity, modifiedInstance);
            }
            else
            {
                typeEntity = entities.First(p => p.Deleted == null);
                typeEntity.Name = modifiedInstance.Name;
                // Set id in case it was imported under existing material and revision
                modifiedInstance.Id = typeEntity.Id;
            }
            // Check if we need to create a new version
            if (typeEntity.CurrentVersion == null || typeEntity.CurrentVersion.State != (int)modifiedInstance.State || strategy.HasChanged(modifiedInstance, typeEntity.CurrentVersion))
            {
                var version = saverContext.GetRepository<IProductPropertiesRepository>().Create();
                version.State = (int)modifiedInstance.State;
                typeEntity.SetCurrentVersion(version);
            }

            strategy.SaveType(modifiedInstance, typeEntity.CurrentVersion);
            saverContext.EntityCache.Add(new ProductIdentity(typeEntity.Identifier, typeEntity.Revision), typeEntity);

            // And nasty again!
            var type = modifiedInstance.GetType();
            var linkRepo = saverContext.GetRepository<IPartLinkRepository>();
            foreach (var linkStrategy in LinkStrategies[strategy.TargetType.Name].Values)
            {
                var property = type.GetProperty(linkStrategy.PropertyName);
                var value = property.GetValue(modifiedInstance);
                if (typeof(IProductPartLink).IsAssignableFrom(property.PropertyType))
                {
                    var link = (IProductPartLink)value;
                    var linkEntity = FindLink(linkStrategy.PropertyName, typeEntity);
                    if (linkEntity == null && link != null) // link is new
                    {
                        linkEntity = linkRepo.Create(linkStrategy.PropertyName);
                        linkEntity.Parent = typeEntity;
                        linkStrategy.SavePartLink(link, linkEntity);
                        EntityIdListener.Listen(linkEntity, link);
                        linkEntity.Child = GetPartEntity(saverContext, link);
                    }
                    else if (linkEntity != null && link == null) // link was removed
                    {
                        linkStrategy.DeletePartLink(new IGenericColumns[] { linkEntity });
                        linkRepo.Remove(linkEntity);
                    }
                    else if (linkEntity != null && link != null) // link was modified
                    {
                        linkStrategy.SavePartLink(link, linkEntity);
                        linkEntity.Child = GetPartEntity(saverContext, link);
                    }
                    // else: link was null and is still null

                }
                else if (typeof(IEnumerable<IProductPartLink>).IsAssignableFrom(property.PropertyType))
                {
                    var links = (IEnumerable<IProductPartLink>)value;
                    // Delete the removed ones
                    var toDelete = (from link in typeEntity.Parts
                                    where link.PropertyName == linkStrategy.PropertyName
                                    where links.All(l => l.Id != link.Id)
                                    select link).ToArray();
                    linkStrategy.DeletePartLink(toDelete);
                    linkRepo.RemoveRange(toDelete);

                    // Save those currently active
                    var currentEntities = FindLinks(linkStrategy.PropertyName, typeEntity).ToArray();
                    foreach (var link in links)
                    {
                        PartLinkEntity linkEntity;
                        if (link.Id == 0 || (linkEntity = currentEntities.FirstOrDefault(p => p.Id == link.Id)) == null)
                        {
                            linkEntity = linkRepo.Create(linkStrategy.PropertyName);
                            linkEntity.Parent = typeEntity;
                            EntityIdListener.Listen(linkEntity, link);
                        }
                        else
                        {
                            linkEntity = typeEntity.Parts.First(p => p.Id == link.Id);
                        }
                        linkStrategy.SavePartLink(link, linkEntity);
                        linkEntity.Child = GetPartEntity(saverContext, link);
                    }
                }
            }

            return typeEntity;
        }

        private ProductTypeEntity GetPartEntity(ProductPartsSaverContext saverContext, IProductPartLink link)
        {
            if (saverContext.EntityCache.ContainsKey((ProductIdentity)link.Product.Identity))
            {
                var part = saverContext.EntityCache[(ProductIdentity)link.Product.Identity];
                EntityIdListener.Listen(part, link.Product);
                return part;
            }

            if (link.Product.Id == 0)
                return SaveProduct(saverContext, link.Product);
            return saverContext.UnitOfWork.GetEntity<ProductTypeEntity>(link.Product);
        }

        /// <summary>
        /// Find the link for this property name
        /// </summary>
        private static PartLinkEntity FindLink(string propertyName, ProductTypeEntity typeEntity)
        {
            return typeEntity.Parts.FirstOrDefault(p => p.PropertyName == propertyName);
        }

        /// <summary>
        /// Find all links for this product name
        /// </summary>
        private static IEnumerable<PartLinkEntity> FindLinks(string propertyName, ProductTypeEntity typeEntity)
        {
            return typeEntity.Parts.Where(p => p.PropertyName == propertyName);
        }

        #endregion

        #region Get instances

        public IReadOnlyList<ProductInstance> LoadInstances(params long[] id)
        {
            using (var uow = Factory.Create())
            {
                var repo = uow.GetRepository<IProductInstanceRepository>();
                var entities = repo.GetByKeys(id);
                return TransformInstances(uow, entities);
            }
        }

        public IReadOnlyList<ProductInstance> LoadInstances(ProductType productType)
        {
<<<<<<< HEAD
            using (var uow = Factory.Create())
            {
                var repo = uow.GetRepository<IProductInstanceRepository>();
                var entities = repo.Linq
                    .Where(e => e.ProductId == productType.Id)
                    .ToList();
                return TransformInstances(uow, entities);
            }
=======
            return LoadInstances(productType.Id);
>>>>>>> ff11fe91
        }

        public IReadOnlyList<TInstance> LoadInstances<TInstance>(Expression<Func<TInstance, bool>> selector)
        {
            if (IsTypeQuery(selector, out var member, out var value))
            {
                return LoadInstancesByType(selector, member, value).ToList();
            }
            else
            {
                return LoadWithStrategy(selector);
            }
        }

        private IReadOnlyList<TInstance> LoadInstancesByType<TInstance>(Expression<Func<TInstance, bool>> selector, MemberInfo typeProperty, object value)
        {
            using (var uow = Factory.Create())
            {
                Expression<Func<ProductInstanceEntity, bool>> instanceSelector;
                // Select by type or type id
                if (typeProperty == null || typeProperty.Name == nameof(IProductType.Id))
                {
                    var productTypeId = (value as IProductType)?.Id ?? (long)value;
                    instanceSelector = i => i.ProductId == productTypeId;
                }
                else if (typeProperty.Name == nameof(IProductType.Name))
                {
                    var productName = (string)value;
                    instanceSelector = i => i.Product.Name == productName;
                }
                else if (typeProperty.Name == nameof(IProductType.Identity))
                {
                    var productIdentity = (ProductIdentity)value;
                    instanceSelector = i => i.Product.Identifier == productIdentity.Identifier && i.Product.Revision == productIdentity.Revision;
                }
                else
                {
                    // TODO: Filter by type specific properties
                    var productType = typeProperty.ReflectedType;
                    instanceSelector = i => false;
                }

                var repo = uow.GetRepository<IProductInstanceEntityRepository>();
                var entities = repo.Linq.Where(instanceSelector).ToList();


                return TransformInstances(uow, entities).OfType<TInstance>().ToList();
            }
        }

        public IReadOnlyList<TInstance> LoadWithStrategy<TInstance>(Expression<Func<TInstance, bool>> selector)
        {
            using (var uow = Factory.Create())
            {
                var repo = uow.GetRepository<IProductInstanceRepository>();
                var matchingStrategies = InstanceStrategies.Values
                    .Where(i => typeof(TInstance).IsAssignableFrom(i.TargetType));

                IQueryable<ProductInstanceEntity> query = null;
                foreach (var instanceStrategy in matchingStrategies)
                {
                    var queryFilter = instanceStrategy.TransformSelector(selector);
                    query = query == null
                        ? repo.Linq.Where(queryFilter).Cast<ProductInstanceEntity>() // Create query
                        : query.Union(repo.Linq.Where(queryFilter).Cast<ProductInstanceEntity>()); // Append query
                }

                // No query or no result => Nothing to do
                List<ProductInstanceEntity> entities;
                if (query == null || (entities = query.ToList()).Count == 0)
                    return new TInstance[0];

                var instances = TransformInstances(uow, entities).OfType<TInstance>().ToArray();
                // Final check against compiled expression
                var compiledSelector = selector.Compile();
                // Only return matches against compiled expression
                return instances.Where(compiledSelector.Invoke).ToArray();
            }
        }

        /// <summary>
        /// Transform entities to business objects
        /// </summary>
        private ProductInstance[] TransformInstances(IUnitOfWork uow, ICollection<ProductInstanceEntity> entities)
        {
            var results = new ProductInstance[entities.Count];

            // Fetch all products we need to load product instances
            var productMap = new Dictionary<long, IProductType>();
            var requiredProducts = entities.Select(e => e.ProductId).Distinct();
            foreach (var productId in requiredProducts)
            {
                productMap[productId] = LoadType(uow, productId);
            }

            // Create product instance using the type and fill properties
            var index = 0;
            foreach (var entity in entities)
            {
                var product = productMap[entity.ProductId];
                var instance = product.CreateInstance();

                TransformInstance(uow, entity, instance);

                results[index++] = instance;
            }

            return results;
        }

        /// <summary>
        /// Recursive function to transform entities into objects
        /// </summary>
        private void TransformInstance(IUnitOfWork uow, ProductInstanceEntity entity, ProductInstance productInstance)
        {
            productInstance.Id = entity.Id;
            productInstance.State = (ProductInstanceState)entity.State;

            // Transform the instance if it has a dedicated storage
            var productType = productInstance.Type;

            // Check if instances of this type are persisted
            var strategy = InstanceStrategies[productInstance.GetType().Name];
            if (strategy.SkipInstances)
                return;

            // Transform entity to instance
            strategy.LoadInstance(entity, productInstance);

            // Group all parts of the instance by the property they belong to
            var partLinks = ReflectionTool.GetReferences<IProductPartLink>(productType)
                .SelectMany(g => g).ToList();
            var partGroups = ReflectionTool.GetReferences<ProductInstance>(productInstance)
                .ToDictionary(p => p.Key, p => p.ToList());
            var partEntityGroups = entity.Parts.GroupBy(p => p.PartLinkEntity.PropertyName)
                .ToDictionary(p => p.Key, p => p.ToList());

            // Load and populate parts
            foreach (var partGroup in partGroups)
            {
                var linkStrategy = LinkStrategies[productType.GetType().Name][partGroup.Key.Name];
                if (linkStrategy.PartCreation == PartSourceStrategy.FromPartlink && partEntityGroups.ContainsKey(partGroup.Key.Name))
                {
                    // Update all parts that are also present as entities
                    foreach (var partEntity in partEntityGroups[partGroup.Key.Name])
                    {
                        var part = partGroup.Value.First(p => p.PartLink.Id == partEntity.PartLinkId);
                        TransformInstance(uow, partEntity, part);
                    }
                }
                else if (linkStrategy.PartCreation == PartSourceStrategy.FromEntities)
                {
                    // Load part using the entity and assign PartLink afterwards
                    var partCollection = partEntityGroups[partGroup.Key.Name].ToList();
                    var partArticles = TransformInstances(uow, partCollection);
                    for (var index = 0; index < partArticles.Length; index++)
                    {
                        partArticles[index].PartLink = partLinks.Find(pl => pl?.Id == partCollection[index].PartLinkId.Value);
                    }

                    if (typeof(ProductInstance).IsAssignableFrom(partGroup.Key.PropertyType) && partArticles.Length == 0)
                    {
                        partGroup.Key.SetValue(productInstance, partArticles[0]);
                    }
                    else
                    {
                        var elementType = partGroup.Key.PropertyType.GetGenericArguments()[0];
                        var listType = typeof(List<>).MakeGenericType(elementType);
                        var list = (IList)Activator.CreateInstance(listType);
                        foreach (var partArticle in partArticles)
                        {
                            list.Add(partArticle);
                        }
                    }
                }
            }
        }

        #endregion

        #region Save instances

        /// <summary>
        /// Updates the database from the product instance
        /// </summary>
        public void SaveInstances(ProductInstance[] productInstances)
        {
            using (var uow = Factory.Create())
            {
                // Write all to entity objects
                foreach (var instance in productInstances)
                {
                    SaveInstance(uow, instance);
                }

                // Save transaction
                uow.SaveChanges();
            }
        }

        /// <summary>
        /// Base implementation to save an instance hierarchy.
        /// </summary>
        /// <param name="uow">An open unit of work</param>
        /// <param name="productInstance">The instance to save</param>
        /// <returns>The instance entity.</returns>
        private ProductInstanceEntity SaveInstance(IUnitOfWork uow, ProductInstance productInstance)
        {
            // Check if this type is persisted
            var strategy = InstanceStrategies[productInstance.GetType().Name];
            if (strategy.SkipInstances)
                return null;

            // Save to entity
            var archived = uow.GetEntity<ProductInstanceEntity>(productInstance);
            archived.State = (int)productInstance.State;
            archived.ProductId = productInstance.Type.Id;
            strategy.SaveInstance(productInstance, archived);

            // Save its parts if they have a dedicated archive
            var partsContainer = ReflectionTool.GetReferences<ProductInstance>(productInstance);
            foreach (var partGroup in partsContainer)
            {
                foreach (var part in partGroup)
                {
                    var partEntity = SaveInstance(uow, part);
                    if (partEntity == null) // Parts are null when they are skipped
                        continue;

                    partEntity.Parent = archived;
                    partEntity.PartLinkId = part.PartLink.Id;
                }
            }

            return archived;
        }

        #endregion

        /// <summary>
        /// Minimal helper for the double indexer used for the link strategy cache
        /// </summary>
        private class LinkStrategyCache : Dictionary<string, IDictionary<string, IProductLinkStrategy>>, IDictionary<string, IDictionary<string, IProductLinkStrategy>>
        {
            IDictionary<string, IProductLinkStrategy> IDictionary<string, IDictionary<string, IProductLinkStrategy>>.this[string key]
            {
                get => ContainsKey(key) ? this[key] : (this[key] = new Dictionary<string, IProductLinkStrategy>());
                set { /*You can not set the internal cache*/ }
            }
        }

        private class ProductPartsSaverContext
        {
            public IUnitOfWork UnitOfWork { get; }
            public IDictionary<ProductIdentity, ProductTypeEntity> EntityCache { get; }

            public ProductPartsSaverContext(IUnitOfWork uow)
            {
                UnitOfWork = uow;
                EntityCache = new Dictionary<ProductIdentity, ProductTypeEntity>();
            }

            public T GetRepository<T>() where T : class, IRepository
            {
                return UnitOfWork.GetRepository<T>();
            }
        }
    }
}<|MERGE_RESOLUTION|>--- conflicted
+++ resolved
@@ -246,32 +246,20 @@
             var baseSet = uow.GetRepository<IProductTypeRepository>().Linq;
             var productsQuery = query.IncludeDeleted ? baseSet : baseSet.Active();
 
-            // Filter by type
-            if (!string.IsNullOrEmpty(query.Type))
-            {
-                if (query.ExcludeDerivedTypes)
-                    productsQuery = productsQuery.Where(p => p.TypeName == query.Type);
-                else
-                {
-                    var allTypes = ReflectionTool.GetPublicClasses<ProductType>(pt =>
-                    {
-                        // TODO: Clean this up with full name and proper type compatibility
-                        var type = pt;
-                        // Check if any interface matches
-                        if (type.GetInterfaces().Any(inter => inter.Name == query.Type))
-                            return true;
-                        // Check if type or base type matches
-                        while (type != null)
+                // Filter by type
+                if (!string.IsNullOrEmpty(query.Type))
+                {
+                    if (query.ExcludeDerivedTypes)
+                        productsQuery = productsQuery.Where(p => p.TypeName == query.Type);
+                    else
+                    {
+                        var allTypes = ReflectionTool.GetPublicClasses<ProductType>(pt =>
                         {
-                            if (type.Name == query.Type)
+                            // TODO: Clean this up with full name and proper type compatibility
+                            var type = pt;
+                            // Check if any interface matches
+                            if (type.GetInterfaces().Any(inter => inter.Name == query.Type))
                                 return true;
-<<<<<<< HEAD
-                            type = type.BaseType;
-                        }
-                        return false;
-                    }).Select(t => t.Name);
-                    productsQuery = productsQuery.Where(p => allTypes.Contains(p.TypeName));
-=======
                             // Check if type or base type matches
                             while (type != null)
                             {
@@ -300,9 +288,7 @@
                             productsQuery = productsQuery.Where(versionExpression);
                         }
                     }
->>>>>>> ff11fe91
-                }
-            }
+                }
 
             // Filter by identifier
             if (!string.IsNullOrEmpty(query.Identifier))
@@ -469,14 +455,11 @@
                     return null;
             }
 
-<<<<<<< HEAD
             var product = uow.GetRepository<IProductTypeRepository>().Linq.Active()
                 .FirstOrDefault(p => p.Identifier == identity.Identifier && p.Revision == revision);
             return product != null ? Transform(uow, product, true) : null;
         }
 
-=======
->>>>>>> ff11fe91
         private IProductType Transform(IUnitOfWork uow, ProductTypeEntity typeEntity, bool full, IDictionary<long, IProductType> loadedProducts = null, IProductPartLink parentLink = null)
         {
             // Build cache if this wasn't done before
@@ -718,18 +701,7 @@
 
         public IReadOnlyList<ProductInstance> LoadInstances(ProductType productType)
         {
-<<<<<<< HEAD
-            using (var uow = Factory.Create())
-            {
-                var repo = uow.GetRepository<IProductInstanceRepository>();
-                var entities = repo.Linq
-                    .Where(e => e.ProductId == productType.Id)
-                    .ToList();
-                return TransformInstances(uow, entities);
-            }
-=======
             return LoadInstances(productType.Id);
->>>>>>> ff11fe91
         }
 
         public IReadOnlyList<TInstance> LoadInstances<TInstance>(Expression<Func<TInstance, bool>> selector)
@@ -772,9 +744,8 @@
                     instanceSelector = i => false;
                 }
 
-                var repo = uow.GetRepository<IProductInstanceEntityRepository>();
+                var repo = uow.GetRepository<IProductInstanceRepository>();
                 var entities = repo.Linq.Where(instanceSelector).ToList();
-
 
                 return TransformInstances(uow, entities).OfType<TInstance>().ToList();
             }
