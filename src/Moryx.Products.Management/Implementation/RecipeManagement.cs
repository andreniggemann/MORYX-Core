// Copyright (c) 2020, Phoenix Contact GmbH & Co. KG
// Licensed under the Apache License, Version 2.0

using System;
using System.Collections.Generic;
using System.Linq;
using Moryx.AbstractionLayer.Products;
using Moryx.AbstractionLayer.Recipes;
using Moryx.Container;
using Moryx.Model;
using Moryx.Model.Repositories;
using Moryx.Products.Model;
using Moryx.Workflows;

namespace Moryx.Products.Management
{
    [Component(LifeCycle.Singleton, typeof(IRecipeManagement), typeof(IWorkplans), typeof(IWorkplansVersions))]
    internal class RecipeManagement : IRecipeManagement, IWorkplans, IWorkplansVersions
    {
        #region Dependencies

        public IProductStorage Storage { get; set; }

        public IUnitOfWorkFactory<ProductsContext> ModelFactory { get; set; }

        #endregion

        public IProductRecipe Get(long recipeId)
        {
            var recipe = Storage.LoadRecipe(recipeId);
            if (recipe == null)
                throw new RecipeNotFoundException(recipeId);

            return recipe;
        }

        public IReadOnlyList<IProductRecipe> GetAllByProduct(IProductType productType)
        {
            return Storage.LoadRecipes(productType.Id, RecipeClassification.CloneFilter);
        }

        public IReadOnlyList<IProductRecipe> GetRecipes(IProductType productType, RecipeClassification classification)
        {
            return Storage.LoadRecipes(productType.Id, classification);
        }

        public long Save(IProductRecipe recipe)
        {
            var saved = Storage.SaveRecipe(recipe);
            RaiseRecipeChanged(recipe);
            return saved;
        }

        public void Save(long productId, ICollection<IProductRecipe> recipes)
        {
            Storage.SaveRecipes(productId, recipes);
            foreach (var recipe in recipes)
                RaiseRecipeChanged(recipe);
        }

        public IReadOnlyList<Workplan> LoadAllWorkplans()
        {
<<<<<<< HEAD
            using var uow = ModelFactory.Create();
            var repo = uow.GetRepository<IWorkplanEntityRepository>();
            var workplans = (from entity in repo.Linq.Active()
                select new Workplan
                {
                    Id = entity.Id,
                    Name = entity.Name,
                    Version = entity.Version,
                    State = (WorkplanState)entity.State
                }).ToArray();
            return workplans;
=======
            using (var uow = ModelFactory.Create())
            {
                var repo = uow.GetRepository<IWorkplanEntityRepository>();
                var workplans = (from entity in repo.Linq.Active()
                                 select new Workplan
                                 {
                                     Id = entity.Id,
                                     Name = entity.Name,
                                     Version = entity.Version,
                                     State = (WorkplanState)entity.State
                                 }).ToArray();
                return workplans;
            }
>>>>>>> f9895065
        }

        public Workplan LoadWorkplan(long workplanId)
        {
            using var uow = ModelFactory.Create();
            return RecipeStorage.LoadWorkplan(uow, workplanId);
        }

        public IReadOnlyList<Workplan> LoadVersions(long workplanId)
        {
            using (var uow = ModelFactory.Create())
            {
                var versions = new List<Workplan>();
                var repo = uow.GetRepository<IWorkplanEntityRepository>();
                do
                {
                    var result = (from entity in repo.Linq.Active()
                        where entity.Id == workplanId
                        let sourceRef = entity.SourceReferences.FirstOrDefault()
                        select new
                        {
                            Workplan = new Workplan
                            {
                                Id = entity.Id,
                                Name = entity.Name,
                                Version = entity.Version,
                                State = (WorkplanState)entity.State
                            },
                            Source = sourceRef == null ? 0 : sourceRef.SourceId
                        }).FirstOrDefault();
                    
                    if(result == null)
                        break;

                    versions.Add(result.Workplan);
                    workplanId = result.Source;
                } while (workplanId > 0);

                return versions;
            }
        }

        public long SaveWorkplan(Workplan workplan)
        {
            using var uow = ModelFactory.Create();
            var recipeRepo = uow.GetRepository<IProductRecipeEntityRepository>();
            // Update all non-clone recipes of that workplan
            var affectedRecipes = recipeRepo.Linq
                .Where(r => r.WorkplanId == workplan.Id && r.Classification > 0).ToList();

            var entity = RecipeStorage.SaveWorkplan(uow, workplan);
            foreach (var recipe in affectedRecipes)
            {
                recipe.Workplan = entity;
            }

            uow.SaveChanges();

            foreach (var recipeEntity in affectedRecipes)
            {
                var recipe = Storage.LoadRecipe(recipeEntity.Id);
                RaiseRecipeChanged(recipe);
            }

            return entity.Id;
        }

        public void DeleteWorkplan(long workplanId)
        {
            using var uow = ModelFactory.Create();
            var repo = uow.GetRepository<IWorkplanEntityRepository>();
            var workplan = repo.GetByKey(workplanId);
            if (workplan == null)
                return; // TODO: Any feedback?
            repo.Remove(workplan);
            uow.SaveChanges();
        }

        public IReadOnlyList<Workplan> LoadVersions(long workplanId)
        {
            RecipeStorage.LoadWorkplan()
        }

        private void RaiseRecipeChanged(IRecipe recipe)
        {
            // This must never be null
            // ReSharper disable once PossibleNullReferenceException
            RecipeChanged(this, recipe);
        }
        public event EventHandler<IRecipe> RecipeChanged;
    }
}<|MERGE_RESOLUTION|>--- conflicted
+++ resolved
@@ -60,19 +60,6 @@
 
         public IReadOnlyList<Workplan> LoadAllWorkplans()
         {
-<<<<<<< HEAD
-            using var uow = ModelFactory.Create();
-            var repo = uow.GetRepository<IWorkplanEntityRepository>();
-            var workplans = (from entity in repo.Linq.Active()
-                select new Workplan
-                {
-                    Id = entity.Id,
-                    Name = entity.Name,
-                    Version = entity.Version,
-                    State = (WorkplanState)entity.State
-                }).ToArray();
-            return workplans;
-=======
             using (var uow = ModelFactory.Create())
             {
                 var repo = uow.GetRepository<IWorkplanEntityRepository>();
@@ -86,7 +73,6 @@
                                  }).ToArray();
                 return workplans;
             }
->>>>>>> f9895065
         }
 
         public Workplan LoadWorkplan(long workplanId)
