--- conflicted
+++ resolved
@@ -78,35 +78,7 @@
     <Compile Include="ModuleController\ModuleConsole.cs" />
     <Compile Include="ModuleController\ModuleConfig.cs" />
     <Compile Include="Properties\AssemblyInfo.cs" />
-<<<<<<< HEAD
     <Compile Include="Resources\ValueProviderFilter\DataMemberAttributeValueProviderFilter.cs" />
-    <Compile Include="Resources\IReferenceCollection.cs" />
-=======
-  </ItemGroup>
-  <ItemGroup>
-    <Reference Include="Marvin">
-      <SpecificVersion>False</SpecificVersion>
-      <HintPath>..\..\Build\ServiceRuntime\Marvin.dll</HintPath>
-      <Private>False</Private>
-    </Reference>
-    <Reference Include="Marvin.PlatformTools">
-      <SpecificVersion>False</SpecificVersion>
-      <HintPath>..\..\Build\ServiceRuntime\Marvin.PlatformTools.dll</HintPath>
-      <Private>False</Private>
-    </Reference>
-    <Reference Include="Marvin.Runtime">
-      <SpecificVersion>False</SpecificVersion>
-      <HintPath>..\..\Build\ServiceRuntime\Core\Marvin.Runtime.dll</HintPath>
-      <Private>False</Private>
-    </Reference>
-    <Reference Include="Marvin.Runtime.Base">
-      <SpecificVersion>False</SpecificVersion>
-      <HintPath>..\..\Build\ServiceRuntime\Core\Marvin.Runtime.Base.dll</HintPath>
-      <Private>False</Private>
-    </Reference>
-  </ItemGroup>
-  <ItemGroup>
->>>>>>> c4204d30
     <Compile Include="Resources\IResourceFactory.cs" />
     <Compile Include="Resources\IResourceLinker.cs" />
     <Compile Include="Resources\IResourceTypeController.cs" />
