--- conflicted
+++ resolved
@@ -68,13 +68,10 @@
     <Reference Include="System.ServiceModel" />
   </ItemGroup>
   <ItemGroup>
-<<<<<<< HEAD
     <Compile Include="..\..\GlobalAssemblyInfo.cs">
       <Link>Properties\GlobalAssemblyInfo.cs</Link>
     </Compile>
-=======
     <Compile Include="Facades\ResourceExtension.cs" />
->>>>>>> 273e5417
     <Compile Include="Facades\ResourceManagementFacade.cs" />
     <Compile Include="Interaction\ResourceInteractionHost.cs" />
     <Compile Include="Interaction\IResourceInteraction.cs" />
@@ -83,21 +80,15 @@
     <Compile Include="ModuleController\ModuleConsole.cs" />
     <Compile Include="ModuleController\ModuleConfig.cs" />
     <Compile Include="Properties\AssemblyInfo.cs" />
-    <Compile Include="Resources\ResourceWrapper.cs" />
     <Compile Include="Resources\ValueProviderFilter\DataMemberAttributeValueProviderFilter.cs" />
-  </ItemGroup>
-  <ItemGroup>
     <Compile Include="Resources\IReferenceCollection.cs" />
     <Compile Include="Resources\IResourceFactory.cs" />
     <Compile Include="Resources\IResourceLinker.cs" />
     <Compile Include="Resources\IResourceTypeController.cs" />
     <Compile Include="Resources\ResourceLinker.cs" />
-<<<<<<< HEAD
-=======
     <Compile Include="Interaction\ResourceSerialization.cs" />
     <Compile Include="Resources\ResourceTypeNode.cs" />
     <Compile Include="Resources\ResourceWrapper.cs" />
->>>>>>> 273e5417
     <Compile Include="Resources\ResourceProxyBuilder.cs" />
     <Compile Include="Resources\ResourceTypeController.cs" />
     <Compile Include="Resources\ResourceEntityAccessor.cs" />
