--- conflicted
+++ resolved
@@ -88,15 +88,9 @@
             DeactivateFacade(_resourceManagementFacade);
             
             var resourceManager = Container.Resolve<IResourceManager>();
-<<<<<<< HEAD
-            resourceManager.Stop();        
+            resourceManager.Stop();
         }
 
-=======
-            resourceManager.Stop();
-        }
-        
->>>>>>> d0093c0d
         #endregion
 
         #region FacadeContainer
