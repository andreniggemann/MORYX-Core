﻿using System;
using System.Collections.Generic;
using System.Linq;
using System.Reflection;
using Marvin.AbstractionLayer.Resources;
using Marvin.Container;
using Marvin.Logging;
using Marvin.Model;
using Marvin.Resources.Model;
using Marvin.Tools;

namespace Marvin.Resources.Management
{
    [Component(LifeCycle.Singleton, typeof(IResourceLinker))]
    internal class ResourceLinker : IResourceLinker
    {
        [UseChild("ResourceLinker")]
        public IModuleLogger Logger { get; set; }

        /// <inheritdoc />
        public IReadOnlyList<Resource> SaveRoots(IUnitOfWork uow, IReadOnlyList<Resource> instances)
        {
            var context = new ReferenceSaverContext(uow);
            foreach (var instance in instances)
            {
                var entity = GetOrCreateEntity(context, instance);
                SaveReferences(context, instance, entity);
            }
            return context.EntityCache.Keys.ToArray();
        }

        /// <inheritdoc />
        public void SetReferenceCollections(Resource instance)
        {
            var resourceType = instance.GetType();
            // Iterate all references and provide reference collections
            var overrides = new Dictionary<PropertyInfo, ReferenceOverrideAttribute>();
            foreach (var property in CollectionReferenceProperties(resourceType))
            {
                var attribute = property.GetCustomAttribute<ReferenceOverrideAttribute>();
                if (attribute == null)
                    // Create collection and set on property
                    CreateCollection(instance, property);
                else
                    // Save overrides for later
                    overrides[property] = attribute;
            }

            // Now set the reference overrides
            foreach (var pair in overrides)
            {
                // Fetch already created reference collection
                var targetName = pair.Value.Source;
                var target = resourceType.GetProperty(targetName);
                var sourceCollection = (IReferenceCollection)target.GetValue(instance);

                // Create new reference collection that shares the UnderlyingCollection
                var property = pair.Key;
                CreateCollection(instance, property, sourceCollection.UnderlyingCollection, target);
            }
        }

        /// <summary>
        /// Create a <see cref="ReferenceCollection{TResource}"/> instance
        /// </summary>
        /// <param name="instance">The resource instance to create the collection for</param>
        /// <param name="property">The collection property that should be filled by this collection</param>
        /// <param name="underlyingCollection">The base collection wrapped in the reference collection. This can be null for non-override properties</param>
        /// <param name="targetProperty">Target property of the collection. For non-overrides this equals <paramref name="property"/>.</param>
        private static void CreateCollection(Resource instance, PropertyInfo property, ICollection<IResource> underlyingCollection = null, PropertyInfo targetProperty = null)
        {
            // Set target property to property if it is not given
            if (targetProperty == null)
                targetProperty = property;

            // Create underlying collection if it is not given
            if (underlyingCollection == null)
                underlyingCollection = new SynchronizedCollection<IResource>();

            var propertyType = property.PropertyType;
            var referenceType = propertyType.GetGenericArguments()[0]; // Type of resource from ICollection<ResourceType>
            var collectionType = typeof(ReferenceCollection<>).MakeGenericType(referenceType); // Make generic ReferenceCollection

            // Create collection and set on instance property
            var value = Activator.CreateInstance(collectionType, instance, targetProperty, underlyingCollection);
            property.SetValue(instance, value);
        }

        /// <inheritdoc />
        public ICollection<IReferenceCollection> GetAutoSaveCollections(Resource instance)
        {
            return (from collectionProperty in CollectionReferenceProperties(instance.GetType())
                    let refAtt = collectionProperty.GetCustomAttribute<ResourceReferenceAttribute>()
                    let overrideAtt = collectionProperty.GetCustomAttribute<ReferenceOverrideAttribute>()
                    where (refAtt?.AutoSave ?? false) || (overrideAtt?.AutoSave ?? false)
                    select (IReferenceCollection)collectionProperty.GetValue(instance)).ToList();
        }

        /// <inheritdoc />
        public void LinkReferences(Resource resource, ICollection<ResourceRelationAccessor> relations, IDictionary<long, ResourceWrapper> allResources)
        {
            var resourceType = resource.GetType();
            foreach (var property in ReferenceProperties(resourceType, false))
            {
                // Link a list of resources
                if (typeof(IEnumerable<IResource>).IsAssignableFrom(property.PropertyType))
                {
                    // Read attribute and get the ReferenceCollection
                    var value = (IReferenceCollection)property.GetValue(resource);
                    var elemType = property.PropertyType.GetGenericArguments()[0];

                    var matches = MatchingRelations(relations, property);
                    var resources = matches.Select(m => allResources[m.ReferenceId].Target)
                        .Where(elemType.IsInstanceOfType)
                        .OrderBy(r => r.LocalIdentifier).ThenBy(r => r.Name);

                    foreach (var referencedResource in resources)
                    {
                        value.UnderlyingCollection.Add(referencedResource);
                    }
                }
                // Link a single reference
                else
                {
                    var matches = MatchingRelations(relations, property);
                    if (matches.Count == 0)
                        continue;

                    // Try to find a possible match for the property
                    var propertyType = property.PropertyType;
                    var referenceMatch = (from match in matches
                                          let reference = allResources[match.ReferenceId].Target
                                          where propertyType.IsInstanceOfType(reference)
                                          select reference).ToArray();
                    if (referenceMatch.Length == 1)
                        property.SetValue(resource, referenceMatch[0]);
                    else
                        Logger.LogEntry(LogLevel.Warning, "Type mismatch: Can not assign any resource from [{0}] to {1} on {2}:{3} or too many matches!", string.Join(",", matches.Select(m => m.ReferenceId)), property.Name, resource.Id, resource.Name);

                }
            }
        }

        /// <inheritdoc />
        public IEnumerable<Resource> SaveReferences(IUnitOfWork uow, Resource instance, ResourceEntity entity)
        {
            var context = new ReferenceSaverContext(uow, instance, entity);
            SaveReferences(context, instance, entity);
            return context.EntityCache.Keys.Where(i => i.Id == 0);
        }

        private static void SaveReferences(ReferenceSaverContext context, Resource instance, ResourceEntity entity)
        {
            var relations = ResourceRelationAccessor.FromEntity(context.UnitOfWork, entity)
                .Union(ResourceRelationAccessor.FromQueryable(context.CreatedRelations.AsQueryable(), entity))
                .ToList();

            foreach (var referenceProperty in ReferenceProperties(instance.GetType(), false))
            {
                var matches = MatchingRelations(relations, referenceProperty);
                if (typeof(IEnumerable<IResource>).IsAssignableFrom(referenceProperty.PropertyType))
                {
                    // Save a collection reference
                    UpdateCollectionReference(context, entity, instance, referenceProperty, matches);
                }
                else
                {
                    // Save a single reference
                    UpdateSingleReference(context, entity, instance, referenceProperty, matches);
                }
            }
        }

        /// <inheritdoc />
        public IEnumerable<Resource> SaveSingleCollection(IUnitOfWork uow, Resource instance, PropertyInfo property)
        {
            var entity = uow.GetEntity<ResourceEntity>(instance);
            var relations = ResourceRelationAccessor.FromEntity(uow, entity);
            var matches = MatchingRelations(relations, property);

            var context = new ReferenceSaverContext(uow, instance, entity);
            UpdateCollectionReference(context, entity, instance, property, matches);
            return context.EntityCache.Keys.Where(i => i.Id == 0);
        }

        /// <summary>
        /// Make sure our resource-relation graph in the database is synced to the resource object graph. This method
        /// updates single references like in the example below
        /// </summary>
        /// <example>
        /// [ResourceReference(ResourceRelationType.TransportRoute, ResourceReferenceRole.Source)]
        /// public Resource FriendResource { get; set; }
        /// </example>
        private static void UpdateSingleReference(ReferenceSaverContext context, ResourceEntity entity, Resource resource, PropertyInfo referenceProperty, IReadOnlyList<ResourceRelationAccessor> matches)
        {
            var relationRepo = context.UnitOfWork.GetRepository<IResourceRelationRepository>();

            var value = referenceProperty.GetValue(resource);
            var referencedResource = value as Resource;
            // Validate if object assigned to the property is a resource
            if (value != null && referencedResource == null)
                throw new ArgumentException($"Value of property {referenceProperty.Name} on resource {resource.Id}:{resource.GetType().Name} must be a Resource");

            // Check if there is a relation that represents this reference
            if (referencedResource != null && matches.Any(m => m.ReferenceId == referencedResource.Id))
                return;

            var referenceAtt = referenceProperty.GetCustomAttribute<ResourceReferenceAttribute>();
            // Get all references of this resource with the same relation type
            var currentReferences = (from property in ReferenceProperties(resource.GetType(), false)
                                     let att = property.GetCustomAttribute<ResourceReferenceAttribute>()
                                     where att.RelationType == referenceAtt.RelationType
                                        && att.Name == referenceAtt.Name
                                        && att.Role == referenceAtt.Role
                                     select property.GetValue(resource)).Distinct().OfType<Resource>().ToList();
            // Try to find a match that is not used in any reference
            var relEntity = (from match in matches
                             where currentReferences.All(cr => cr.Id != match.ReferenceId)
                             select match.Entity).FirstOrDefault();
            if (relEntity == null && referencedResource != null)
            {
                // Create a new relation
                relEntity = CreateRelationForProperty(context, relationRepo, referenceAtt);
            }
            else if (relEntity != null && referencedResource == null)
            {
                // Delete a relation, that no longer exists
                relationRepo.Remove(relEntity);
                return;
            }
            // ReSharper disable once ConditionIsAlwaysTrueOrFalse <<- To identify the remaining case
            else if (relEntity == null && referencedResource == null)
            {
                // Relation did not exist before and still does not
                return;
            }

            // Set source and target of the relation depending on the reference roles
            var referencedEntity = GetOrCreateEntity(context, referencedResource);
            UpdateRelationEntity(entity, referencedEntity, relEntity, referenceAtt);

            // Recursively dive into newly created entities
            if (referencedResource.Id == 0)
                SaveReferences(context, referencedResource, referencedEntity);
        }

        /// <summary>
        /// Make sure our resource-relation graph in the database is synced to the resource object graph. This method
        /// updates a collection of references
        /// </summary>
        /// <example>
        /// [ResourceReference(ResourceRelationType.TransportRoute, ResourceReferenceRole.Source)]
        /// public IReferences&lt;Resource&gt; FriendResources { get; set; }
        /// </example>
        private static void UpdateCollectionReference(ReferenceSaverContext context, ResourceEntity entity, Resource resource, PropertyInfo referenceProperty, IReadOnlyList<ResourceRelationAccessor> relationTemplates)
        {
            var relationRepo = context.UnitOfWork.GetRepository<IResourceRelationRepository>();
            var referenceAtt = referenceProperty.GetCustomAttribute<ResourceReferenceAttribute>();

            // Get the value stored in the reference property
            var propertyValue = referenceProperty.GetValue(resource);
            var referencedResources = ((IEnumerable<IResource>)propertyValue).Cast<Resource>().ToList();

            // First delete references that no longer exist
            var deleted = relationTemplates.Where(m => referencedResources.All(r => r.Id != m.ReferenceId)).Select(m => m.Entity);
            relationRepo.RemoveRange(deleted);

            // Now create new relations
            var created = referencedResources.Where(r => relationTemplates.All(m => m.ReferenceId != r.Id)).ToList();
            foreach (var createdReference in created)
            {
                var relEntity = CreateRelationForProperty(context, relationRepo, referenceAtt);
                var referencedEntity = GetOrCreateEntity(context, createdReference);
                UpdateRelationEntity(entity, referencedEntity, relEntity, referenceAtt);

                // Recursively dive into newly created entities
                if (createdReference.Id == 0)
                    SaveReferences(context, createdReference, referencedEntity);
            }
        }

        /// <summary>
        /// Get or create an entity for a resource instance
        /// </summary>
        private static ResourceEntity GetOrCreateEntity(ReferenceSaverContext context, Resource instance)
        {
            // First check if the context contains an entity for the instance
            if (context.EntityCache.ContainsKey(instance))
                return context.EntityCache[instance];

            // Get or create an entity for the instance
            return context.EntityCache[instance] = instance.Id > 0
                ? context.UnitOfWork.GetEntity<ResourceEntity>(instance)
                : ResourceEntityAccessor.SaveToEntity(context.UnitOfWork, instance);
        }

        /// <summary>
        /// Create a <see cref="ResourceRelation"/> entity for a property match
        /// </summary>
        private static ResourceRelation CreateRelationForProperty(ReferenceSaverContext context, IResourceRelationRepository relationRepo, ResourceReferenceAttribute att)
        {
            var relationType = att.RelationType;
            var relEntity = relationRepo.Create((int)relationType);
            if (!string.IsNullOrEmpty(att.Name))
                relEntity.RelationName = att.Name;

            context.CreatedRelations.Add(relEntity);

            return relEntity;
        }

        /// <summary>
        /// Set <see cref="ResourceRelation.SourceId"/> and <see cref="ResourceRelation.TargetId"/> depending on the <see cref="ResourceReferenceRole"/>
        /// of the reference property
        /// </summary>
        private static void UpdateRelationEntity(ResourceEntity resource, ResourceEntity referencedResource, ResourceRelation relEntity, ResourceReferenceAttribute att)
        {
            if (att.Role == ResourceReferenceRole.Source)
            {
                relEntity.Source = referencedResource;
                relEntity.Target = resource;
            }
            else
            {
                relEntity.Source = resource;
                relEntity.Target = referencedResource;
            }
        }

        /// <inheritdoc />
        public void RemoveLinking(IResource deletedInstance, IResource reference)
        {
            // Try to find a property on the reference back-linking to the deleted instance
            var type = reference.GetType();
            var backReference = (from property in ReferenceProperties(type, false)
                                     // Instead of comparing the resource type we simply look for the object reference
                                 let value = property.GetValue(reference)
                                 where value == deletedInstance || ((value as IEnumerable<IResource>)?.Contains(deletedInstance) ?? false)
                                 select property).FirstOrDefault();

            // If the referenced resource does not define a back reference we don't have to do anything
            if (backReference == null)
                return;

            // Remove the reference from the property
            if (typeof(IEnumerable<IResource>).IsAssignableFrom(backReference.PropertyType))
            {
                var referenceCollection = (IReferenceCollection)backReference.GetValue(reference);
                referenceCollection.UnderlyingCollection.Remove(deletedInstance);
            }
            else
            {
                backReference.SetValue(reference, null);
            }
        }

        /// <summary>
        /// Find the relation that matches the property
        /// </summary>
        private static IReadOnlyList<ResourceRelationAccessor> MatchingRelations(IEnumerable<ResourceRelationAccessor> relations, PropertyInfo property)
        {
            var attribute = property.GetCustomAttribute<ResourceReferenceAttribute>();
            var matches = (from relation in relations
                           where attribute.Role == relation.Role
                           where attribute.RelationType == relation.RelationType // Typed relation without name or matching name
                                 && attribute.Name == relation.Name
                           select relation);
            return matches.ToArray();
        }

        /// <summary>
        /// Find all reference properties on a resource type
        /// </summary>
        private static IEnumerable<PropertyInfo> CollectionReferenceProperties(Type resourceType)
        {
            return from referenceProperty in ReferenceProperties(resourceType, true)
                   let propertyType = referenceProperty.PropertyType
                   where propertyType.IsGenericType && propertyType.GetGenericTypeDefinition() == typeof(IReferences<>)
                   select referenceProperty;
        }

        /// <summary>
        /// All properties of a resource type that represent references or reference overrides
        /// </summary>
        private static IEnumerable<PropertyInfo> ReferenceProperties(Type resourceType, bool includeOverrides)
        {
            return from property in resourceType.GetProperties(BindingFlags.Instance | BindingFlags.Public | BindingFlags.NonPublic)
                   where property.CanWrite &&
                         (Attribute.IsDefined(property, typeof(ResourceReferenceAttribute))
                          || includeOverrides && Attribute.IsDefined(property, typeof(ReferenceOverrideAttribute)))
                   select property;
        }

        /// <summary>
        /// Context for the recursive save references structure
        /// </summary>
        private struct ReferenceSaverContext
        {
            public ReferenceSaverContext(IUnitOfWork unitOfWork, Resource initialInstance, ResourceEntity entity) : this(unitOfWork)
            {
                EntityCache[initialInstance] = entity;
            }

<<<<<<< HEAD
                EntityCache = new Dictionary<Resource, ResourceEntity>
                {
                    [initialInstance] = entity
                };
=======
            public ReferenceSaverContext(IUnitOfWork uow)
            {
                UnitOfWork = uow;
                EntityCache = new Dictionary<Resource, ResourceEntity>();
                CreatedRelations = new List<ResourceRelation>();
>>>>>>> c4204d30
            }

            /// <summary>
            /// Open database context of this operation
            /// </summary>
            public IUnitOfWork UnitOfWork { get; }

            /// <summary>
            /// Cache of instances to entities
            /// </summary>
            public IDictionary<Resource, ResourceEntity> EntityCache { get; }

            /// <summary>
            /// Accesor wrappers for relations that were created while saving references
            /// </summary>
            public IList<ResourceRelation> CreatedRelations { get; }
        }
    }
}<|MERGE_RESOLUTION|>--- conflicted
+++ resolved
@@ -401,18 +401,11 @@
                 EntityCache[initialInstance] = entity;
             }
 
-<<<<<<< HEAD
-                EntityCache = new Dictionary<Resource, ResourceEntity>
-                {
-                    [initialInstance] = entity
-                };
-=======
             public ReferenceSaverContext(IUnitOfWork uow)
             {
                 UnitOfWork = uow;
                 EntityCache = new Dictionary<Resource, ResourceEntity>();
                 CreatedRelations = new List<ResourceRelation>();
->>>>>>> c4204d30
             }
 
             /// <summary>
