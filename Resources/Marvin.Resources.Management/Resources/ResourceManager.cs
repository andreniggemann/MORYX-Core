--- conflicted
+++ resolved
@@ -2,7 +2,6 @@
 using System.Collections.Concurrent;
 using System.Collections.Generic;
 using System.Linq;
-using System.Reflection;
 using System.Threading.Tasks;
 using Marvin.AbstractionLayer.Capabilities;
 using Marvin.AbstractionLayer.Resources;
@@ -11,8 +10,6 @@
 using Marvin.Model;
 using Marvin.Modules;
 using Marvin.Resources.Model;
-using Marvin.Serialization;
-using Marvin.Tools;
 
 namespace Marvin.Resources.Management
 {
@@ -357,27 +354,8 @@
         /// </summary>
         private void OnAutoSaveCollectionChanged(object sender, ReferenceCollectionChangedEventArgs args)
         {
-<<<<<<< HEAD
-            // Create entity and populate from object
-            var entity = uow.GetEntity<ResourceEntity>(resource);
-            if (entity.Id == 0)
-            {
-                entity.Type = resource.GetType().Name;
-                LinkReferences(resource, new List<ResourceRelationTemplate>()); // Register on references for new instance
-                EntityIdListener.Listen(entity, new SaveResourceTrigger(this, resource));
-            }
-
-            // Save base properties
-            entity.Name = resource.Name;
-            entity.LocalIdentifier = resource.LocalIdentifier;
-            entity.GlobalIdentifier = resource.GlobalIdentifier;
-            // Save extended properties if there are any
-            var json = Json.Serialize(resource);
-            entity.ExtensionData = json.Length > 2 ? json : null; // Do not save empty JSON "{}"
-=======
             var instance = args.Parent;
             var property = args.CollectionProperty;
->>>>>>> 5925b3f6
 
             using (var uow = UowFactory.Create())
             {
