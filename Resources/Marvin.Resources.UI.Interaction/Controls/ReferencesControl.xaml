﻿<UserControl x:Class="Marvin.Resources.UI.Interaction.ReferencesControl"
             xmlns="http://schemas.microsoft.com/winfx/2006/xaml/presentation"
             xmlns:x="http://schemas.microsoft.com/winfx/2006/xaml"
             xmlns:mc="http://schemas.openxmlformats.org/markup-compatibility/2006" 
             xmlns:d="http://schemas.microsoft.com/expression/blend/2008"
             xmlns:interaction="clr-namespace:Marvin.Resources.UI.Interaction"
             mc:Ignorable="d" 
             d:DesignHeight="300" d:DesignWidth="300"
             x:Name="Control">
    <UserControl.Resources>
        <DataTemplate x:Key="SingleReferenceTemplate" DataType="interaction:SingleReferenceViewModel">
<<<<<<< HEAD
            <LabeledControlHost LabelA="{Binding Name}" LabelMinWidth="120">
                <EddieComboBox DockPanel.Dock="Right" Width="200" 
=======
            <LabeledControlHost LabelA="{Binding Name}" LabelWidth="120" Margin="7, 0, 0, 10" FontSize="12">
                <EddieComboBox DockPanel.Dock="Right" Width="220" ClearButtonVisibility="Visible"
>>>>>>> c4204d30
                               IsEnabled="{Binding IsEditMode, ElementName=Control}"
                               ItemsSource="{Binding PossibleTargets}" SelectedItem="{Binding SelectedTarget, Mode=TwoWay}">
                    <EddieComboBox.ItemTemplate>
                        <DataTemplate>
                            <TextBlock Text="{Binding Name}"/>
                        </DataTemplate>
                    </EddieComboBox.ItemTemplate>
                </EddieComboBox>
            </LabeledControlHost>
        </DataTemplate>
        <DataTemplate x:Key="MultiReferenceTemplate" DataType="interaction:MultiReferenceViewModel">
            <Grid  Margin="7, 0, 0, 10">
                <Grid.ColumnDefinitions>
                    <ColumnDefinition Width="*"/>
                    <ColumnDefinition Width="Auto"/>
                </Grid.ColumnDefinitions>
                <Grid.RowDefinitions>
                    <RowDefinition Height="Auto"/>
                    <RowDefinition Height="Auto" MinHeight="35"/>
                </Grid.RowDefinitions>

                <TextBlock Text="{Binding Name}" DockPanel.Dock="Left" FontSize="12" Grid.Row="0" Grid.Column="0"/>
                <StackPanel Orientation="Horizontal" Grid.Row="0" Grid.Column="1">
                    <EddieComboBox DockPanel.Dock="Left" IsEnabled="{Binding IsEditMode, ElementName=Control}"  Width="220"
                                   ItemsSource="{Binding PossibleTargets}" SelectedItem="{Binding SelectedPossibleTarget, Mode=TwoWay}">
                        <EddieComboBox.ItemTemplate>
                            <DataTemplate>
                                <TextBlock Text="{Binding Name}"/>
                            </DataTemplate>
                        </EddieComboBox.ItemTemplate>
                    </EddieComboBox>
                    <EddieButton DockPanel.Dock="Right" Content="Add" Command="{Binding AddTarget}"/>
                    <EddieButton DockPanel.Dock="Right" Content="Remove" Command="{Binding RemoveTarget}"/>
                </StackPanel>
                
                <EddieListBox Grid.Row="1" Grid.Column="0" Grid.ColumnSpan="2"
                    DockPanel.Dock="Bottom"
                    ItemsSource="{Binding SelectedTargets}" SelectedItem="{Binding SelectedTarget, Mode=TwoWay}">
                    <EddieListBox.ItemTemplate>
                        <DataTemplate>
                            <TextBlock Text="{Binding Name}"/>
                        </DataTemplate>
                    </EddieListBox.ItemTemplate>
                </EddieListBox>
            </Grid>
        </DataTemplate>

        <interaction:ReferenceDataTemplateSelector x:Key="TemplateSelector"
              SingleReference="{StaticResource SingleReferenceTemplate}"
              MultiReference="{StaticResource MultiReferenceTemplate}"/>
    </UserControl.Resources>
    <ItemsControl ItemsSource="{Binding References, ElementName=Control}"
                  ItemTemplateSelector="{StaticResource TemplateSelector}">
        <ItemsControl.ItemsPanel>
            <ItemsPanelTemplate>
                <StackPanel/>
            </ItemsPanelTemplate>
        </ItemsControl.ItemsPanel>
    </ItemsControl>
</UserControl><|MERGE_RESOLUTION|>--- conflicted
+++ resolved
@@ -9,13 +9,8 @@
              x:Name="Control">
     <UserControl.Resources>
         <DataTemplate x:Key="SingleReferenceTemplate" DataType="interaction:SingleReferenceViewModel">
-<<<<<<< HEAD
-            <LabeledControlHost LabelA="{Binding Name}" LabelMinWidth="120">
-                <EddieComboBox DockPanel.Dock="Right" Width="200" 
-=======
-            <LabeledControlHost LabelA="{Binding Name}" LabelWidth="120" Margin="7, 0, 0, 10" FontSize="12">
+            <LabeledControlHost LabelA="{Binding Name}" LabelMinWidth="120" Margin="7, 0, 0, 10" FontSize="12">
                 <EddieComboBox DockPanel.Dock="Right" Width="220" ClearButtonVisibility="Visible"
->>>>>>> c4204d30
                                IsEnabled="{Binding IsEditMode, ElementName=Control}"
                                ItemsSource="{Binding PossibleTargets}" SelectedItem="{Binding SelectedTarget, Mode=TwoWay}">
                     <EddieComboBox.ItemTemplate>
