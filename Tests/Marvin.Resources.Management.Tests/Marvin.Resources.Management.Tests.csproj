--- conflicted
+++ resolved
@@ -38,12 +38,20 @@
       <HintPath>..\..\packages\Castle.Core.4.2.1\lib\net45\Castle.Core.dll</HintPath>
       <Private>True</Private>
     </Reference>
+    <Reference Include="Castle.Windsor, Version=4.0.0.0, Culture=neutral, PublicKeyToken=407dd0808d44fbdc, processorArchitecture=MSIL">
+      <HintPath>..\..\packages\Castle.Windsor.4.1.0\lib\net45\Castle.Windsor.dll</HintPath>
+      <Private>True</Private>
+    </Reference>
     <Reference Include="Marvin, Version=3.0.0.949, Culture=neutral, processorArchitecture=MSIL">
       <HintPath>..\..\packages\Marvin.3.0.0-dev000949\lib\net461\Marvin.dll</HintPath>
       <Private>True</Private>
     </Reference>
     <Reference Include="Marvin.Runtime, Version=3.0.0.949, Culture=neutral, processorArchitecture=MSIL">
       <HintPath>..\..\packages\Marvin.Runtime.3.0.0-dev000949\lib\net461\Marvin.Runtime.dll</HintPath>
+      <Private>True</Private>
+    </Reference>
+    <Reference Include="Marvin.TestTools.UnitTest, Version=3.0.0.949, Culture=neutral, processorArchitecture=MSIL">
+      <HintPath>..\..\packages\Marvin.TestTools.UnitTest.3.0.0-dev000949\lib\net461\Marvin.TestTools.UnitTest.dll</HintPath>
       <Private>True</Private>
     </Reference>
     <Reference Include="Marvin.Tools.Wcf, Version=3.0.0.949, Culture=neutral, processorArchitecture=MSIL">
@@ -58,23 +66,9 @@
       <HintPath>..\..\packages\Newtonsoft.Json.11.0.2\lib\net45\Newtonsoft.Json.dll</HintPath>
       <Private>True</Private>
     </Reference>
-<<<<<<< HEAD
     <Reference Include="nunit.framework, Version=3.10.1.0, Culture=neutral, PublicKeyToken=2638cd05610744eb, processorArchitecture=MSIL">
       <HintPath>..\..\packages\NUnit.3.10.1\lib\net45\nunit.framework.dll</HintPath>
       <Private>True</Private>
-=======
-    <Reference Include="Marvin.Runtime.Base">
-      <HintPath>..\..\Build\ServiceRuntime\Core\Marvin.Runtime.Base.dll</HintPath>
-    </Reference>
-    <Reference Include="Marvin.TestTools.UnitTest">
-      <HintPath>..\..\Libraries\PlatformToolkit-TestTools\Marvin.TestTools.UnitTest.dll</HintPath>
-    </Reference>
-    <Reference Include="Moq">
-      <HintPath>..\..\.build\Test.Libs\Moq.dll</HintPath>
-    </Reference>
-    <Reference Include="nunit.framework">
-      <HintPath>..\..\.build\Test.Libs\nunit.framework.dll</HintPath>
->>>>>>> 5925b3f6
     </Reference>
     <Reference Include="System" />
     <Reference Include="System.Core" />
